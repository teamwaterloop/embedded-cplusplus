--- conflicted
+++ resolved
@@ -729,43 +729,7 @@
         return true;
     }
 
-<<<<<<< HEAD
-    template<class Key, class Val, class Hasher, class Equals>
-=======
-    template<typename Key, typename Val, typename Hasher, typename Equals>
-    typename OpenHashMap<Key, Val, Hasher, Equals>::iterator
-    OpenHashMap<Key, Val, Hasher, Equals>::at(const key_type &key) {
-        size_type i = hash(key);
-        while (m_buckets[i] && !m_equal(key, m_buckets[i]->m_key)) {
-            if (++i >= m_capacity) {
-                i = 0;
-            }
-        }
-        if (m_buckets[i]) {
-            return iterator(m_buckets[i], this);
-        } else {
-            return end();
-        }
-    }
-
-    template<typename Key, typename Val, typename Hasher, typename Equals>
-    typename OpenHashMap<Key, Val, Hasher, Equals>::const_iterator
-    OpenHashMap<Key, Val, Hasher, Equals>::at(const key_type &key) const {
-        size_type i = hash(key);
-        while (m_buckets[i] && !m_equal(key, m_buckets[i]->m_key)) {
-            if (++i >= m_capacity) {
-                i = 0;
-            }
-        }
-        if (m_buckets[i]) {
-            return const_iterator(m_buckets[i], this);
-        } else {
-            return end();
-        }
-    }
-
-    template<typename Key, typename Val, typename Hasher, typename Equals>
->>>>>>> f8bbf1fe
+    template<typename Key, typename Val, typename Hasher, typename Equals>
     bool OpenHashMap<Key, Val, Hasher, Equals>::contains(const key_type &key) const {
         size_type i = hash(key);
         while (m_buckets[i]) {
@@ -802,13 +766,8 @@
         }
     }
 
-<<<<<<< HEAD
-    template<class Key, class Val, class Hasher, class Equals>
+    template<typename Key, typename Val, typename Hasher, typename Equals>
     inline typename OpenHashMap<Key, Val, Hasher, Equals>::iterator
-=======
-    template<typename Key, typename Val, typename Hasher, typename Equals>
-    typename OpenHashMap<Key, Val, Hasher, Equals>::iterator
->>>>>>> f8bbf1fe
     OpenHashMap<Key, Val, Hasher, Equals>::find(const key_type &key) {
         size_type i = hash(key);
         while (m_buckets[i] && !m_equal(key, m_buckets[i]->m_key)) {
@@ -823,13 +782,8 @@
         }
     }
 
-<<<<<<< HEAD
-    template<class Key, class Val, class Hasher, class Equals>
+    template<typename Key, typename Val, typename Hasher, typename Equals>
     inline typename OpenHashMap<Key, Val, Hasher, Equals>::const_iterator
-=======
-    template<typename Key, typename Val, typename Hasher, typename Equals>
-    typename OpenHashMap<Key, Val, Hasher, Equals>::const_iterator
->>>>>>> f8bbf1fe
     OpenHashMap<Key, Val, Hasher, Equals>::find(const key_type &key) const {
         size_type i = hash(key);
         while (m_buckets[i] && !m_equal(key, m_buckets[i]->m_key)) {
