--- conflicted
+++ resolved
@@ -317,25 +317,16 @@
     }
 
     template<typename C, bool =
-<<<<<<< HEAD
     has_key_type<C>::value &&
-=======
-    has_val_type<C>::value &&
->>>>>>> f8bbf1fe
     has_size_type<C>::value &&
     has_iterator<C>::value &&
     has_const_iterator<C>::value
     >
-<<<<<<< HEAD
     struct set_concept {
-=======
-    struct list_concept {
->>>>>>> f8bbf1fe
         static constexpr bool value = false;
     };
 
     template<typename C>
-<<<<<<< HEAD
     struct set_concept<C, true> {
     private:
         typedef typename C::key_type key_type;
@@ -363,7 +354,33 @@
                 HAS_FCN(T, erase, const iterator &, iterator),
                 HAS_FCN(T, erase, const key_type &, bool),
                 HAS_FCN(T, operator=, set_type &&, set_type &)
-=======
+        >::type;
+
+        template<typename>
+        static constexpr false_type check(...);
+
+        typedef decltype(check<C>(nullptr)) type;
+
+    public:
+        static constexpr bool value = type::value;
+    };
+
+    template<typename C>
+    static constexpr bool is_set() {
+        return set_concept<C>::value;
+    }
+
+    template<typename C, bool =
+    has_val_type<C>::value &&
+    has_size_type<C>::value &&
+    has_iterator<C>::value &&
+    has_const_iterator<C>::value
+    >
+    struct list_concept {
+        static constexpr bool value = false;
+    };
+
+    template<typename C>
     struct list_concept<C, true> {
     private:
         typedef typename C::val_type val_type;
@@ -374,35 +391,34 @@
 
         template<typename T>
         static constexpr auto check(T *) -> typename and_<
-                __HAS_FCN(const T, size, size_type),
-                __HAS_FCN(const T, capacity, size_type),
-                __HAS_FCN(const T, empty, bool),
-                __HAS_FCN(T, at, size_type, val_type &),
-                __HAS_FCN(const T, at, size_type, const val_type &),
-                __HAS_FCN(T, operator[], size_type, val_type &),
-                __HAS_FCN(const T, operator[], size_type, const val_type &),
-                __HAS_FCN(T, front, val_type &),
-                __HAS_FCN(const T, front, const val_type &),
-                __HAS_FCN(T, back, val_type &),
-                __HAS_FCN(const T, back, const val_type &),
-                __HAS_FCN(T, clear, void),
-                __HAS_FCN(T, begin, iterator),
-                __HAS_FCN(const T, begin, const_iterator),
-                __HAS_FCN(T, end, iterator),
-                __HAS_FCN(const T, end, const_iterator),
-                __HAS_FCN(T, insert, size_type, const val_type &, iterator),
-                __HAS_FCN(T, insert, const iterator &, const val_type &, iterator),
-                __HAS_FCN(T, erase, size_type, iterator),
-                __HAS_FCN(T, erase, const iterator &, iterator),
-                __HAS_FCN(T, push_back, const val_type &, void),
-                __HAS_FCN(T, push_front, const val_type &, void),
-                __HAS_FCN(T, pop_back, void),
-                __HAS_FCN(T, pop_front, void),
-                __HAS_FCN(const T, index_of, const val_type &, size_type),
-                __HAS_FCN(T, find, const val_type &, iterator),
-                __HAS_FCN(const T, find, const val_type &, const_iterator),
-                __HAS_FCN(T, operator=, list_type &&, list_type &)
->>>>>>> f8bbf1fe
+                HAS_FCN(const T, size, size_type),
+                HAS_FCN(const T, capacity, size_type),
+                HAS_FCN(const T, empty, bool),
+                HAS_FCN(T, at, size_type, val_type &),
+                HAS_FCN(const T, at, size_type, const val_type &),
+                HAS_FCN(T, operator[], size_type, val_type &),
+                HAS_FCN(const T, operator[], size_type, const val_type &),
+                HAS_FCN(T, front, val_type &),
+                HAS_FCN(const T, front, const val_type &),
+                HAS_FCN(T, back, val_type &),
+                HAS_FCN(const T, back, const val_type &),
+                HAS_FCN(T, clear, void),
+                HAS_FCN(T, begin, iterator),
+                HAS_FCN(const T, begin, const_iterator),
+                HAS_FCN(T, end, iterator),
+                HAS_FCN(const T, end, const_iterator),
+                HAS_FCN(T, insert, size_type, const val_type &, iterator),
+                HAS_FCN(T, insert, const iterator &, const val_type &, iterator),
+                HAS_FCN(T, erase, size_type, iterator),
+                HAS_FCN(T, erase, const iterator &, iterator),
+                HAS_FCN(T, push_back, const val_type &, void),
+                HAS_FCN(T, push_front, const val_type &, void),
+                HAS_FCN(T, pop_back, void),
+                HAS_FCN(T, pop_front, void),
+                HAS_FCN(const T, index_of, const val_type &, size_type),
+                HAS_FCN(T, find, const val_type &, iterator),
+                HAS_FCN(const T, find, const val_type &, const_iterator),
+                HAS_FCN(T, operator=, list_type &&, list_type &)
         >::type;
 
         template<typename>
@@ -415,13 +431,8 @@
     };
 
     template<typename C>
-<<<<<<< HEAD
-    static constexpr bool is_set() {
-        return set_concept<C>::value;
-=======
     static constexpr bool is_list() {
         return list_concept<C>::value;
->>>>>>> f8bbf1fe
     }
 
 }
