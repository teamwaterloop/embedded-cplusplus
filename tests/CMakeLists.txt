set(CMAKE_CXX_STANDARD 11)

set(CMAKE_CXX_FLAGS "${CMAKE_CXX_FLAGS} -Wall -Wextra -Waddress -Warray-bounds -Wbuiltin-macro-redefined -Wconversion")
set(CMAKE_CXX_FLAGS "${CMAKE_CXX_FLAGS} -Winit-self -Wnon-virtual-dtor -Woverloaded-virtual")
set(CMAKE_CXX_FLAGS "${CMAKE_CXX_FLAGS} -Wswitch -Wunreachable-code")

set(GTEST_INCLUDE_DIR ${gtest_SOURCE_DIR}/include)
set(WLIB_INCLUDE_DIR ${CMAKE_SOURCE_DIR}/lib/wlib)

include_directories(${GTEST_INCLUDE_DIR})
include_directories(${WLIB_INCLUDE_DIR})

file(GLOB files
<<<<<<< HEAD
        "test.cpp"
        "template_defs.h"
        "stl/*.cpp"
        "strings/*.cpp")
=======
		"test.cpp"
		"template_defs.h"
		"strings/*.cpp"
		"stl/*.cpp"
		"memory/*.cpp")
>>>>>>> 51bedc40

add_executable(tests ${files})
target_link_libraries(tests gtest)
target_link_libraries(tests wlib)
add_dependencies(tests wlib)
add_dependencies(tests gtest)<|MERGE_RESOLUTION|>--- conflicted
+++ resolved
@@ -11,18 +11,11 @@
 include_directories(${WLIB_INCLUDE_DIR})
 
 file(GLOB files
-<<<<<<< HEAD
-        "test.cpp"
-        "template_defs.h"
-        "stl/*.cpp"
-        "strings/*.cpp")
-=======
 		"test.cpp"
 		"template_defs.h"
 		"strings/*.cpp"
 		"stl/*.cpp"
 		"memory/*.cpp")
->>>>>>> 51bedc40
 
 add_executable(tests ${files})
 target_link_libraries(tests gtest)
