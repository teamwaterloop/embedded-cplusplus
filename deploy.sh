--- conflicted
+++ resolved
@@ -22,10 +22,7 @@
 # Create a new empty branch if gh-pages doesn't exist yet (should only happen on first deply)
 git clone $REPO docs_out
 cd docs_out
-<<<<<<< HEAD
-=======
 
->>>>>>> 54e6f995
 git checkout $TARGET_BRANCH || git checkout --orphan $TARGET_BRANCH
 cd ../docs
 
