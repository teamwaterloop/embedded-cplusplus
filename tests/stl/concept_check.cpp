#include <stl/RedBlackTree.h>
#include "gtest/gtest.h"

#include "stl/Concept.h"
#include "stl/Comparator.h"
#include "stl/ChainMap.h"
#include "stl/OpenMap.h"
#include "stl/TreeMap.h"
#include "stl/ArrayList.h"
<<<<<<< HEAD
#include "stl/ChainSet.h"
#include "stl/OpenSet.h"
#include "stl/TreeSet.h"
=======
#include "stl/LinkedList.h"
>>>>>>> f8bbf1fe

using namespace wlp;

TEST(concept_checks, check_comparator_concept) {
    bool c = comparator_concept<Comparator<int>, int>::value;
    ASSERT_TRUE(c);
    c = comparator_concept<Hash<int, int>, int>::value;
    ASSERT_FALSE(c);
}

TEST(concept_checks, check_is_comparator) {
    ASSERT_TRUE((is_comparator<Comparator<const char *>, const char *>()));
    ASSERT_FALSE((is_comparator<Equal<const char *>, const char *>()));
    ASSERT_FALSE((is_comparator<Hash<const char *, uint16_t>, const char *>()));
    ASSERT_TRUE((is_comparator<ReverseComparator<char>, char>()));
    ASSERT_FALSE((is_comparator<ChainHashMap<uint16_t, uint16_t>, uint16_t>()));
}

TEST(concept_checks, check_has_size_val_type) {
    bool c;
    c = has_size_type<int>::value;
    ASSERT_FALSE(c);
    c = has_size_type<Pair<int, int>>::value;
    ASSERT_FALSE(c);
    c = has_val_type<int>::value;
    ASSERT_FALSE(c);
    c = has_val_type<Pair<int, int>>::value;
    ASSERT_FALSE(c);
    c = has_size_type<ArrayList<int>>::value;
    ASSERT_TRUE(c);
    c = has_size_type<ChainHashMap<int, int>::iterator>::value;
    ASSERT_TRUE(c);
    c = has_val_type<ChainHashMap<int, int>>::value;
    ASSERT_TRUE(c);
    c = has_val_type<ArrayList<int>::iterator>::value;
    ASSERT_TRUE(c);
}

TEST(concept_checks, check_random_access_iterator_concept) {
    bool c;
    c = random_access_iterator_concept<int>::value;
    ASSERT_FALSE(c);
    c = random_access_iterator_concept<ArrayList<int>>::value;
    ASSERT_FALSE(c);
    c = random_access_iterator_concept<ChainHashMap<int, int>::iterator>::value;
    ASSERT_FALSE(c);
    c = random_access_iterator_concept<ArrayList<int>::iterator>::value;
    ASSERT_TRUE(c);
    c = random_access_iterator_concept<ArrayList<int>::const_iterator>::value;
    ASSERT_TRUE(c);

    ASSERT_TRUE((is_random_access_iterator<ArrayList<int>::iterator>()));
    ASSERT_TRUE((is_random_access_iterator<ArrayList<int>::const_iterator>()));

    ASSERT_FALSE((is_random_access_iterator<ChainHashMap<int, int>::iterator>()));
    ASSERT_FALSE((is_random_access_iterator<ChainHashMap<int, int>::const_iterator>()));
    ASSERT_FALSE((is_random_access_iterator<OpenHashMap<int, int>::iterator>()));
    ASSERT_FALSE((is_random_access_iterator<OpenHashMap<int, int>::const_iterator>()));
}

TEST(concept_checks, check_forward_iterator_concept) {
    ASSERT_TRUE((is_iterator<ChainHashMap<int, int>::iterator>()));
    ASSERT_TRUE((is_iterator<ChainHashMap<int, int>::const_iterator>()));
    ASSERT_TRUE((is_iterator<OpenHashMap<int, int>::iterator>()));
    ASSERT_TRUE((is_iterator<OpenHashMap<int, int>::const_iterator>()));
    ASSERT_TRUE((is_iterator<ArrayList<int>::iterator>()));
    ASSERT_TRUE((is_iterator<ArrayList<int>::const_iterator>()));

    ASSERT_FALSE((is_iterator<ArrayList<int>>()));
    ASSERT_FALSE((is_iterator<Comparator<int>>()));
}

TEST(concept_checks, check_map_concept) {
    ASSERT_TRUE((is_map<ChainHashMap<int, int>>()));
    ASSERT_TRUE((is_map<OpenHashMap<int, int>>()));
    ASSERT_TRUE((is_map<TreeMap<int, int>>()));

    ASSERT_FALSE((is_map<int>()));
    ASSERT_FALSE((is_map<ArrayList<int>>()));
}

<<<<<<< HEAD
TEST(concept_checks, check_set_concept) {
    ASSERT_FALSE((is_set<ArrayList<int>>()));
    ASSERT_FALSE((is_set<int>()));

    ASSERT_TRUE((is_set<OpenHashSet<int>>()));
    ASSERT_TRUE((is_set<ChainHashSet<int>>()));
    ASSERT_TRUE((is_set<TreeSet<int>>()));
=======
TEST(concept_checks, check_list_concept) {
    ASSERT_FALSE((is_list<ChainHashMap<int, int>>()));
    ASSERT_FALSE((is_list<int>()));
    ASSERT_FALSE((is_list<Comparator<int>>()));

    ASSERT_TRUE((is_list<ArrayList<int>>()));
    ASSERT_TRUE((is_list<LinkedList<int>>()));
>>>>>>> f8bbf1fe
}<|MERGE_RESOLUTION|>--- conflicted
+++ resolved
@@ -1,4 +1,3 @@
-#include <stl/RedBlackTree.h>
 #include "gtest/gtest.h"
 
 #include "stl/Concept.h"
@@ -7,13 +6,10 @@
 #include "stl/OpenMap.h"
 #include "stl/TreeMap.h"
 #include "stl/ArrayList.h"
-<<<<<<< HEAD
 #include "stl/ChainSet.h"
 #include "stl/OpenSet.h"
 #include "stl/TreeSet.h"
-=======
 #include "stl/LinkedList.h"
->>>>>>> f8bbf1fe
 
 using namespace wlp;
 
@@ -95,7 +91,6 @@
     ASSERT_FALSE((is_map<ArrayList<int>>()));
 }
 
-<<<<<<< HEAD
 TEST(concept_checks, check_set_concept) {
     ASSERT_FALSE((is_set<ArrayList<int>>()));
     ASSERT_FALSE((is_set<int>()));
@@ -103,7 +98,8 @@
     ASSERT_TRUE((is_set<OpenHashSet<int>>()));
     ASSERT_TRUE((is_set<ChainHashSet<int>>()));
     ASSERT_TRUE((is_set<TreeSet<int>>()));
-=======
+}
+
 TEST(concept_checks, check_list_concept) {
     ASSERT_FALSE((is_list<ChainHashMap<int, int>>()));
     ASSERT_FALSE((is_list<int>()));
@@ -111,5 +107,4 @@
 
     ASSERT_TRUE((is_list<ArrayList<int>>()));
     ASSERT_TRUE((is_list<LinkedList<int>>()));
->>>>>>> f8bbf1fe
 }