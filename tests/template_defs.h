#ifndef TEMPLATE_DEFS_H
#define TEMPLATE_DEFS_H

#include "Types.h"
#include "stl/ChainMap.h"
#include "stl/OpenMap.h"
#include "stl/ArrayHeap.h"

<<<<<<< HEAD
template
class StaticString<8>;

template
class StaticString<16>;

namespace wlp {
    template
    struct Pair<uint16_t, const char *>;

    template
    class ChainHashMap<StaticString<16>, StaticString<16>>;

    template
    class ChainHashMap<uint16_t, uint16_t>;

    template
    struct Pair<ChainHashMap<uint16_t, uint16_t>::iterator, bool>;

    template
    struct Pair<ChainHashMap<StaticString<16>, StaticString<16>>::iterator, bool>;

    template
    struct ChainHashMapIterator<
            StaticString<16>,
            StaticString<16>,
            Hash<StaticString<16>, uint16_t>,
            Equal<StaticString<16>>>;

    template
    struct ChainHashMapIterator<
            uint16_t,
            uint16_t,
            Hash<uint16_t, uint16_t>,
            Equal<uint16_t>>;

    template
    struct ChainHashMapConstIterator<
            StaticString<16>,
            StaticString<16>,
            Hash<StaticString<16>, uint16_t>,
            Equal<StaticString<16>>>;

    template
    struct ChainHashMapConstIterator<
            uint16_t,
            uint16_t,
            Hash<uint16_t, uint16_t>,
            Equal<uint16_t>>;

    template
    struct Equal<StaticString<8>>;

    template
    struct Equal<uint16_t>;

    template
    struct Hash<StaticString<8>, uint16_t>;

    template
    struct Hash<char *, uint16_t>;

    template
    struct Hash<uint16_t, uint16_t>;

    template
    class OpenHashMap<StaticString<16>, StaticString<16>>;

    template
    class OpenHashMap<uint16_t, uint16_t>;

    template
    struct Pair<OpenHashMap<uint16_t, uint16_t>::iterator, bool>;

    template
    struct Pair<OpenHashMap<StaticString<16>, StaticString<16>>::iterator, bool>;

    template
    struct OpenHashMapIterator<
            StaticString<16>,
            StaticString<16>,
            Hash<StaticString<16>, uint16_t>,
            Equal<StaticString<16>>>;

    template
    struct OpenHashMapIterator<
            uint16_t,
            uint16_t,
            Hash<uint16_t, uint16_t>,
            Equal<uint16_t>>;

    template
    struct OpenHashMapConstIterator<
            StaticString<16>,
            StaticString<16>,
            Hash<StaticString<16>, uint16_t>,
            Equal<StaticString<16>>>;

    template
    struct OpenHashMapConstIterator<
            uint16_t,
            uint16_t,
            Hash<uint16_t, uint16_t>,
            Equal<uint16_t>>;

    template
    class ArrayHeap<int>;

    template
    class ArrayHeap<const char *>;

    template
    class ArrayList<int>;
=======
namespace wlp {
	template class Pair<uint16_t, const char*>;
	template class ChainHashMap<StaticString<16>, StaticString<16>>;
	template class ChainHashMap<uint16_t, uint16_t>;
	template class Pair<ChainHashMap<uint16_t, uint16_t>::iterator, bool>;
	template class Pair<ChainHashMap<StaticString<16>, StaticString<16>>::iterator, bool>;
	template class ChainHashMapIterator<
			StaticString<16>,
			StaticString<16>,
			hash<StaticString<16>, uint16_t>,
			equals<StaticString<16>>>;
	template class ChainHashMapIterator<
			uint16_t,
			uint16_t,
			hash<uint16_t, uint16_t>,
			equals<uint16_t>>;
	template class ChainHashMapConstIterator<
			StaticString<16>,
			StaticString<16>,
			hash<StaticString<16>, uint16_t>,
			equals<StaticString<16>>>;
	template class ChainHashMapConstIterator<
			uint16_t,
			uint16_t,
			hash<uint16_t, uint16_t>,
			equals<uint16_t>>;
	template class equals<StaticString<8>>;
	template class equals<uint16_t>;
	template class hash<StaticString<8>, uint16_t>;
	template class hash<char*, uint16_t>;
	template class hash<uint16_t, uint16_t>;
	template class OpenHashMap<StaticString<16>, StaticString<16>>;
	template class OpenHashMap<uint16_t, uint16_t>;
	template class Pair<OpenHashMap<uint16_t, uint16_t>::iterator, bool>;
	template class Pair<OpenHashMap<StaticString<16>, StaticString<16>>::iterator, bool>;
	template class OpenHashMapIterator<
			StaticString<16>,
			StaticString<16>,
			hash<StaticString<16>, uint16_t>,
			equals<StaticString<16>>>;
	template class OpenHashMapIterator<
			uint16_t,
			uint16_t,
			hash<uint16_t, uint16_t>,
			equals<uint16_t>>;
	template class OpenHashMapConstIterator<
			StaticString<16>,
			StaticString<16>,
			hash<StaticString<16>, uint16_t>,
			equals<StaticString<16>>>;
	template class OpenHashMapConstIterator<
			uint16_t,
			uint16_t,
			hash<uint16_t, uint16_t>,
			equals<uint16_t>>;
    template class StaticString<8>;
    template class StaticString<16>;
>>>>>>> 097ea234
}

#endif // TEMPLATE_DEFS_H<|MERGE_RESOLUTION|>--- conflicted
+++ resolved
@@ -2,16 +2,10 @@
 #define TEMPLATE_DEFS_H
 
 #include "Types.h"
+
 #include "stl/ChainMap.h"
 #include "stl/OpenMap.h"
 #include "stl/ArrayHeap.h"
-
-<<<<<<< HEAD
-template
-class StaticString<8>;
-
-template
-class StaticString<16>;
 
 namespace wlp {
     template
@@ -120,65 +114,12 @@
 
     template
     class ArrayList<int>;
-=======
-namespace wlp {
-	template class Pair<uint16_t, const char*>;
-	template class ChainHashMap<StaticString<16>, StaticString<16>>;
-	template class ChainHashMap<uint16_t, uint16_t>;
-	template class Pair<ChainHashMap<uint16_t, uint16_t>::iterator, bool>;
-	template class Pair<ChainHashMap<StaticString<16>, StaticString<16>>::iterator, bool>;
-	template class ChainHashMapIterator<
-			StaticString<16>,
-			StaticString<16>,
-			hash<StaticString<16>, uint16_t>,
-			equals<StaticString<16>>>;
-	template class ChainHashMapIterator<
-			uint16_t,
-			uint16_t,
-			hash<uint16_t, uint16_t>,
-			equals<uint16_t>>;
-	template class ChainHashMapConstIterator<
-			StaticString<16>,
-			StaticString<16>,
-			hash<StaticString<16>, uint16_t>,
-			equals<StaticString<16>>>;
-	template class ChainHashMapConstIterator<
-			uint16_t,
-			uint16_t,
-			hash<uint16_t, uint16_t>,
-			equals<uint16_t>>;
-	template class equals<StaticString<8>>;
-	template class equals<uint16_t>;
-	template class hash<StaticString<8>, uint16_t>;
-	template class hash<char*, uint16_t>;
-	template class hash<uint16_t, uint16_t>;
-	template class OpenHashMap<StaticString<16>, StaticString<16>>;
-	template class OpenHashMap<uint16_t, uint16_t>;
-	template class Pair<OpenHashMap<uint16_t, uint16_t>::iterator, bool>;
-	template class Pair<OpenHashMap<StaticString<16>, StaticString<16>>::iterator, bool>;
-	template class OpenHashMapIterator<
-			StaticString<16>,
-			StaticString<16>,
-			hash<StaticString<16>, uint16_t>,
-			equals<StaticString<16>>>;
-	template class OpenHashMapIterator<
-			uint16_t,
-			uint16_t,
-			hash<uint16_t, uint16_t>,
-			equals<uint16_t>>;
-	template class OpenHashMapConstIterator<
-			StaticString<16>,
-			StaticString<16>,
-			hash<StaticString<16>, uint16_t>,
-			equals<StaticString<16>>>;
-	template class OpenHashMapConstIterator<
-			uint16_t,
-			uint16_t,
-			hash<uint16_t, uint16_t>,
-			equals<uint16_t>>;
-    template class StaticString<8>;
-    template class StaticString<16>;
->>>>>>> 097ea234
+
+    template
+    class StaticString<8>;
+
+    template
+    class StaticString<16>;
 }
 
 #endif // TEMPLATE_DEFS_H