--- conflicted
+++ resolved
@@ -24,7 +24,7 @@
 
     // Forward declaration of ChainHashMap
     template<typename Key,
-            class Val,
+            typename Val,
             typename Hasher,
             typename Equals>
     class ChainHashMap;
@@ -36,7 +36,7 @@
      * @tparam Key key type
      * @tparam Val value type
      */
-    template<typename Key, class Val>
+    template<typename Key, typename Val>
     struct ChainHashMapNode {
         typedef ChainHashMapNode<Key, Val> node_type;
         typedef Key key_type;
@@ -605,7 +605,7 @@
         m_num_elements = 0;
     }
 
-    template<typename Key, class Val, typename Hasher, typename Equals>
+    template<typename Key, typename Val, typename Hasher, typename Equals>
     template<typename K, typename V>
     Pair<typename ChainHashMap<Key, Val, Hasher, Equals>::iterator, bool>
     ChainHashMap<Key, Val, Hasher, Equals>::insert(K &&key, V &&val) {
@@ -626,7 +626,7 @@
         return Pair<iterator, bool>(iterator(tmp, this), true);
     };
 
-    template<typename Key, class Val, typename Hasher, typename Equals>
+    template<typename Key, typename Val, typename Hasher, typename Equals>
     template<typename K, typename V>
     Pair<typename ChainHashMap<Key, Val, Hasher, Equals>::iterator, bool>
     ChainHashMap<Key, Val, Hasher, Equals>::insert_or_assign(K &&key, V &&val) {
@@ -733,47 +733,8 @@
         return false;
     }
 
-<<<<<<< HEAD
-    template<class Key, class Value, class Hasher, class Equals>
-    bool ChainHashMap<Key, Value, Hasher, Equals>::contains(const key_type &key) const {
-=======
-    template<typename Key, typename Val, typename Hasher, typename Equals>
-    typename ChainHashMap<Key, Val, Hasher, Equals>::iterator
-    ChainHashMap<Key, Val, Hasher, Equals>::at(const key_type &key) {
-        size_type i = hash(key);
-        node_type *cur = m_buckets[i];
-        if (!cur) {
-            return end();
-        }
-        while (cur && !m_equal(key, cur->m_key)) {
-            cur = cur->next;
-        }
-        if (!cur) {
-            return end();
-        }
-        return iterator(cur, this);
-    }
-
-    template<typename Key, typename Val, typename Hasher, typename Equals>
-    typename ChainHashMap<Key, Val, Hasher, Equals>::const_iterator
-    ChainHashMap<Key, Val, Hasher, Equals>::at(const key_type &key) const {
-        size_type i = hash(key);
-        node_type *cur = m_buckets[i];
-        if (!cur) {
-            return end();
-        }
-        while (cur && !m_equal(key, cur->m_key)) {
-            cur = cur->next;
-        }
-        if (!cur) {
-            return end();
-        }
-        return const_iterator(cur, this);
-    }
-
     template<typename Key, typename Val, typename Hasher, typename Equals>
     bool ChainHashMap<Key, Val, Hasher, Equals>::contains(const key_type &key) const {
->>>>>>> f8bbf1fe
         size_type i = hash(key);
         node_type *cur = m_buckets[i];
         if (!cur) {
@@ -871,7 +832,7 @@
         m_buckets = nullptr;
     }
 
-    template<typename Key, class Val, typename Hasher, typename Equals>
+    template<typename Key, typename Val, typename Hasher, typename Equals>
     ChainHashMap<Key, Val, Hasher, Equals> &
     ChainHashMap<Key, Val, Hasher, Equals>::operator=(ChainHashMap<Key, Val, Hasher, Equals> &&map) {
         clear();
