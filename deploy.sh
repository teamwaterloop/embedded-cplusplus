#!/bin/bash
set -e # Exit with nonzero exit code if anything fails

SOURCE_BRANCH="master"
TARGET_BRANCH="gh-pages"

# Pull requests and commits to other branches shouldn't try to deploy, just build to verify
#if [ "$TRAVIS_PULL_REQUEST" != "false" -o "$TRAVIS_BRANCH" != "$SOURCE_BRANCH" ]; then
#    echo "Skipping deploy"
#    exit 0
#fi

# Save some useful information
REPO=`git config remote.origin.url`
SSH_REPO=${REPO/https:\/\/github.com\//git@github.com:}
SHA=`git rev-parse --verify HEAD`

echo "Pushing to gh-pages"

<<<<<<< HEAD
# Clone the existing gh-pages for this repo into docs_out
# Create a new empty branch if gh-pages doesn't exist yet (should only happen on first deply)
git clone $REPO docs_out
cd docs_out
=======
# Clone the existing gh-pages for this repo into doc_out/
# Create a new empty branch if gh-pages doesn't exist yet (should only happen on first deply)
git clone $REPO doc_out
cd doc_out
>>>>>>> 3b5aea4e
git checkout $TARGET_BRANCH || git checkout --orphan $TARGET_BRANCH
cd ../docs

echo "Removing current files"

# Clean out existing contents
<<<<<<< HEAD
rm -rf ../docs_out/**/* || exit 0
=======
rm -rf doc_out/**/* || exit 0

cd doc_out
>>>>>>> 3b5aea4e

# Run our compile script
doxygen doxygen.conf

# Move content from html folder
<<<<<<< HEAD
cp -r html/* ../docs_out
=======
cp -r html/* .
rm -r html
>>>>>>> 3b5aea4e

# Now let's go have some fun with the cloned repo
cd ../docs_out
git config user.name "Travis CI"
git config user.email "deep.dhill6@gmail.com"

# If there are no changes (e.g. this is a README update) then just bail.
if [ -z `git diff --exit-code` ]; then
    echo "No changes to the spec on this push; exiting."
    exit 0
fi

echo "Deploying to gh-pages"

# Commit the "changes", i.e. the new version.
# The delta will show diffs between new and old versions.
git add .
git commit -m "Deploy to GitHub Pages: ${SHA}"

# Get the deploy key by using Travis's stored variables to decrypt deploy_key.enc
ENCRYPTED_KEY_VAR="encrypted_${ENCRYPTION_LABEL}_key"
ENCRYPTED_IV_VAR="encrypted_${ENCRYPTION_LABEL}_iv"
ENCRYPTED_KEY=${!ENCRYPTED_KEY_VAR}
ENCRYPTED_IV=${!ENCRYPTED_IV_VAR}
openssl aes-256-cbc -K $ENCRYPTED_KEY -iv $ENCRYPTED_IV -in ../deploy_key.enc -out deploy_key -d
chmod 600 deploy_key
eval `ssh-agent -s`
ssh-add deploy_key
rm deploy_key

# Now that we're all set up, we can push.
git push $SSH_REPO $TARGET_BRANCH

echo "Deployed to gh-pages"<|MERGE_RESOLUTION|>--- conflicted
+++ resolved
@@ -17,41 +17,24 @@
 
 echo "Pushing to gh-pages"
 
-<<<<<<< HEAD
 # Clone the existing gh-pages for this repo into docs_out
 # Create a new empty branch if gh-pages doesn't exist yet (should only happen on first deply)
 git clone $REPO docs_out
 cd docs_out
-=======
-# Clone the existing gh-pages for this repo into doc_out/
-# Create a new empty branch if gh-pages doesn't exist yet (should only happen on first deply)
-git clone $REPO doc_out
-cd doc_out
->>>>>>> 3b5aea4e
+
 git checkout $TARGET_BRANCH || git checkout --orphan $TARGET_BRANCH
 cd ../docs
 
 echo "Removing current files"
 
 # Clean out existing contents
-<<<<<<< HEAD
 rm -rf ../docs_out/**/* || exit 0
-=======
-rm -rf doc_out/**/* || exit 0
-
-cd doc_out
->>>>>>> 3b5aea4e
 
 # Run our compile script
 doxygen doxygen.conf
 
 # Move content from html folder
-<<<<<<< HEAD
 cp -r html/* ../docs_out
-=======
-cp -r html/* .
-rm -r html
->>>>>>> 3b5aea4e
 
 # Now let's go have some fun with the cloned repo
 cd ../docs_out
