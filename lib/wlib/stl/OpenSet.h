/**
 * @file OpenSet.h
 * @brief Hash set implementation.
 *
 * Set implementation using an open addressed
 * hash map as the backing structure.
 *
 * @author Jeff Niu
 * @date November 4, 2017
 * @bug No known bugs
 */

#ifndef EMBEDDEDCPLUSPLUS_OPENSET_H
#define EMBEDDEDCPLUSPLUS_OPENSET_H

#include "Equal.h"
#include "Hash.h"
#include "OpenMap.h"

namespace wlp {

    /**
     * An open hash set is created using a backing hash map,
     * and all available functions are a subset of the functions
     * of the hash map. The set contains unique elements.
     * @tparam Key   the unique element type
     * @tparam Hash  the hash function of the stored elements
     * @tparam Equal test for equality function of the stored elements
     */
    template<class Key,
            class Hash = Hash<Key, uint16_t>,
            class Equal = Equal<Key>>
    class OpenHashSet {
    public:
<<<<<<< HEAD
        typedef OpenHashSet<Key, Hash, Equal> set_type;
        typedef OpenHashMap<Key, Key, Hash, Equal> table_type;
        typedef OpenHashMapIterator<Key, Key, Hash, Equal> iterator;
        typedef OpenHashMapConstIterator<Key, Key, Hash, Equal> const_iterator;
        typedef typename table_type::size_type size_type;
        typedef typename table_type::percent_type percent_type;
        typedef typename table_type::key_type key_type;
=======
        typedef OpenHashSet<Key, Hash, Equal> hash_set;
        typedef OpenHashMap<Key, Key, Hash, Equal> map_type;
        typedef typename OpenHashMap<Key, Key, Hash, Equal>::iterator iterator;
        typedef typename OpenHashMap<Key, Key, Hash, Equal>::const_iterator const_iterator;
        typedef typename map_type::size_type size_type;
        typedef typename map_type::percent_type percent_type;
        typedef typename map_type::key_type key_type;
>>>>>>> f8bbf1fe

    private:
        /**
         * The backing hash map.
         */
        table_type m_hash_map;

    public:
        /**
         * Constructor creates a new hash map, and instantiates
         * the backing hash map.
         *
         * @see OpenHashMap
         * @param n        the initial size of the backing array
         * @param max_load the maximum load factor before rehash
         */
        explicit OpenHashSet(
                size_type n = 12,
                percent_type max_load = 75) :
                m_hash_map(n, max_load) {
        }

        /**
         * Disable copy constructor.
         */
        OpenHashSet(const set_type &) = delete;

        /**
         * Move constructor.
         *
         * @param set hash set to move
         */
        OpenHashSet(set_type &&set)
                : m_hash_map(move(set.m_hash_map)) {
        }

        /**
         * @return the current number of elements in the set
         */
        size_type size() const {
            return m_hash_map.size();
        }

        /**
         * @return the size of the backing array
         */
        size_type capacity() const {
            return m_hash_map.capacity();
        }

        /**
         * @return the maximum load factor
         */
        percent_type max_load() const {
            return m_hash_map.max_load();
        }

        /**
         * @return whether the hash map is empty
         */
        bool empty() const {
            return m_hash_map.empty();
        }

        /**
         * @return a pointer to the backing hash map
         */
        const table_type *get_backing_hash_map() const {
            return &m_hash_map;
        }

        /**
         * An iterator instance to the beginning of the hash set.
         * The iterator order of the set is not guaranteed to
         * be in any particular order.
         * @return iterator to the first element, or @code end @endcode
         * if the set is empty
         */
        iterator begin() {
            return m_hash_map.begin();
        }

        /**
         * A pass-the-end iterator instance. This iterator means
         * that an iterator has read past the end of the set
         * and has become invalid.
         * @return a pass-the-end iterator
         */
        iterator end() {
            return m_hash_map.end();
        }

        /**
         * @return a constant iterator to the first element
         */
        const_iterator begin() const {
            return m_hash_map.begin();
        }

        /**
         * @return a constant pass-the-end iterator
         */
        const_iterator end() const {
            return m_hash_map.end();
        }

        /**
         * Empty the elements in the set, such that its
         * size is now zero.
         */
        void clear() noexcept {
            m_hash_map.clear();
        }

        /**
         * Insert an element into the set. This function
         * returns a pair consistent of the iterator to the
         * element that was inserted or to the element that
         * prevented insertion. The second boolean value indicates
         * whether insertion took place.
         * @param key the element to insert
         * @return a pair of an iterator and boolean
         */
        template<typename K>
        Pair<iterator, bool> insert(K &&key) {
            return m_hash_map.insert(forward<K>(key), forward<K>(key));
        };

        /**
         * Check if an element is in the set.
         * @param key element whose existence to check
         * @return true if the element is contained in the set
         */
        bool contains(const key_type &key) const {
            return m_hash_map.contains(key);
        }

        /**
         * Obtain an iterator to an element in the set.
         * @param key the element to find
         * @return iterator to the element or pass-the-end
         * if the element is not in the set
         */
        iterator find(const key_type &key) {
            return m_hash_map.find(key);
        }

        /**
         * Obtain a const iterator to an element in the set
         * @param key the element to find
         * @return const iterator to the element or pass-the-end
         * if the element is not in the set
         */
        const_iterator find(const key_type &key) const {
            return m_hash_map.find(key);
        }

        /**
         * Erase the element in the set pointed to by
         * the iterator.
         *
         * @param pos iterator whose element to erase
         * @return iterator to the next element in the set
         */
        iterator erase(const iterator &pos) {
            return m_hash_map.erase(pos);
        }

        /**
         * Remove an element from the set.
         *
         * @param key the element to remove
         * @return true if removal occured
         */
        bool erase(const key_type &key) {
            return m_hash_map.erase(key);
        }

        /**
         * Disable copy assignment.
         *
         * @return reference to this set
         */
        set_type &operator=(const set_type &) = delete;

        /**
         * Move assignment operator.
         *
         * @param set hash set to move
         * @return reference to this set
         */
        set_type &operator=(set_type &&set) {
            m_hash_map = move(set.m_hash_map);
            return *this;
        }
    };

}


#endif //EMBEDDEDCPLUSPLUS_OPENSET_H<|MERGE_RESOLUTION|>--- conflicted
+++ resolved
@@ -32,23 +32,13 @@
             class Equal = Equal<Key>>
     class OpenHashSet {
     public:
-<<<<<<< HEAD
         typedef OpenHashSet<Key, Hash, Equal> set_type;
         typedef OpenHashMap<Key, Key, Hash, Equal> table_type;
-        typedef OpenHashMapIterator<Key, Key, Hash, Equal> iterator;
-        typedef OpenHashMapConstIterator<Key, Key, Hash, Equal> const_iterator;
+        typedef typename OpenHashMap<Key, Key, Hash, Equal>::iterator iterator;
+        typedef typename OpenHashMap<Key, Key, Hash, Equal>::const_iterator const_iterator;
         typedef typename table_type::size_type size_type;
         typedef typename table_type::percent_type percent_type;
         typedef typename table_type::key_type key_type;
-=======
-        typedef OpenHashSet<Key, Hash, Equal> hash_set;
-        typedef OpenHashMap<Key, Key, Hash, Equal> map_type;
-        typedef typename OpenHashMap<Key, Key, Hash, Equal>::iterator iterator;
-        typedef typename OpenHashMap<Key, Key, Hash, Equal>::const_iterator const_iterator;
-        typedef typename map_type::size_type size_type;
-        typedef typename map_type::percent_type percent_type;
-        typedef typename map_type::key_type key_type;
->>>>>>> f8bbf1fe
 
     private:
         /**
