#include "gtest/gtest.h"
#include "stl/ChainMap.h"

#include "Types.h"
#include "../template_defs.h"

using namespace wlp;

typedef uint16_t ui16;
typedef ChainHashMap<String16, String16> string_map;
typedef ChainHashMap<ui16, ui16> int_map;
typedef int_map::iterator imi;
typedef Pair<imi, bool> P_imi_b;
typedef string_map::iterator smi;
typedef Pair<smi, bool> P_smi_b;

TEST(chain_map_test, test_chain_map_node) {
<<<<<<< HEAD
    int_map::node_type node;
    node.m_key = 6;
    node.m_val = 1;
    imi it(&node, nullptr);
    ASSERT_EQ(1, *it);
    ASSERT_EQ(node, *it.m_current);
    ASSERT_EQ(nullptr, it.m_hash_map);
    string_map::node_type snode;
    snode.m_key = string16{"hello"};
    snode.m_val = string16{"hello"};
    smi sit(&snode, nullptr);
    ASSERT_EQ(5, sit->length());
    ASSERT_EQ(16, sit->capacity());
}

TEST(chain_map_test, test_const_iterator) {
    int_map map(10, 255);
    map[5] = 5;
    map[6] = 6;
    map[7] = 7;
	const int_map const_map(move(map));
    int_map::const_iterator it = const_map.begin();
    ASSERT_EQ(5, *it);
    ++it;
    ASSERT_EQ(6, *it);
    ++it;
    ASSERT_EQ(7, *it);
    ++it;
    ASSERT_EQ(const_map.end(), it);
=======
	int_map::map_node node;
	node.m_key = 6;
	node.m_val = 1;
	imi it(&node, nullptr);
	ASSERT_EQ(1, *it);
	ASSERT_EQ(node, *it.m_current);
	ASSERT_EQ(nullptr, it.m_hash_map);
	string_map::map_node snode;
	snode.m_key = String16{"hello"};
	snode.m_val = String16{"hello"};
	smi sit(&snode, nullptr);
	ASSERT_EQ(5, sit->length());
	ASSERT_EQ(16, sit->capacity());
}

TEST(chain_map_test, test_const_iterator) {
	string_map map(10, 100);
	String16 key1{"key1"};
	String16 key2{"key2"};
	String16 key3{"key3"};
	String16 val1{"val1"};
	String16 val2{"val2"};
	String16 val3{"val3"};
	map[key1] = val1;
	map[key2] = val2;
	map[key3] = val3;
	const string_map const_map = map;
	ASSERT_EQ(3, const_map.size());
	ASSERT_EQ(10, const_map.max_size());
	ASSERT_EQ(100, const_map.max_load());
	string_map::iterator it = map.begin();
	string_map::const_iterator const_it = const_map.begin();
	ASSERT_EQ(*it, *const_it);
	++it;
	const_it++;
	ASSERT_EQ(*it, *const_it);
	it++;
	++const_it;
	ASSERT_EQ(*it, *const_it);
	++it;
	++const_it;
	ASSERT_EQ(map.end(), it);
	ASSERT_EQ(const_map.end(), const_it);
>>>>>>> 097ea234
}

TEST(chain_map_test, test_const_node_equals) {
    int_map map(10, 150);
    map[15] = 10;
    map[10] = 9;
    map[9] = 19;
    imi it = map.begin();
    int_map::node_type node = *it.m_current;
    ASSERT_TRUE(*map.begin().m_current == node);
}

TEST(chain_map_test, test_iterator_constructors) {
    int_map map(10, 150);
    map[15] = 10;
    map[10] = 9;
    const imi it = map.begin();
    imi it2(it);
    ASSERT_EQ(map.begin(), it2);
}

TEST(chain_map_test, test_iterator_equals) {
    int_map map(10, 15);
    map[15] = 10;
    map[10] = 9;
    imi it = map.begin();
    ++it;
    imi it2 = map.begin();
    ASSERT_FALSE(it == it2);
    ASSERT_TRUE(it != it2);
    it = it2;
    ASSERT_EQ(it, map.begin());
}

TEST(chain_map_test, test_ensure_capacity_holes) {
    int_map map(5, 50);
    map[1] = 1;
    map[6] = 6;
    map[11] = 11;
    map[16] = 16;
    map[21] = 21;
    map[26] = 26;
    ASSERT_EQ(20, map.capacity());
    ui16 expected_values_traverse[] = {1, 21, 26, 6, 11, 16};
    imi it = map.begin();
    for (ui16 i = 0; i < 6; i++) {
        ASSERT_EQ(expected_values_traverse[i], *it);
        ++it;
    }
    ASSERT_EQ(map.end(), it);
    map.clear();
    ASSERT_EQ(map.end(), map.begin());
    ASSERT_EQ(0, map.size());
    ASSERT_EQ(20, map.capacity());
}

TEST(chain_map_test, test_erase_cases) {
    int_map map(10, 255);
    imi it = map.insert(1, 1).first();
    map[11] = 11;
    map[21] = 21;
    map[31] = 31;
    map[2] = 2;
    map.erase(it);
    ASSERT_EQ(2, *it);
    it = map.end();
    map.erase(it);
    ASSERT_EQ(map.end(), it);
}

TEST(chain_map_test, test_constructor_params) {
    int_map map(10, 150);
    ASSERT_EQ(10, map.capacity());
    ASSERT_EQ(150, map.max_load());
    ASSERT_EQ(0, map.size());
    ASSERT_TRUE(map.empty());
}

TEST(chain_map_test, test_constructor_allocator) {
    string_map map(10, 100);
    const size_t expected = sizeof(string_map::node_type);
    ASSERT_EQ(expected, map.get_node_allocator()->GetBlockSize());
    ASSERT_EQ(expected * 10, map.get_node_allocator()->GetPoolSize());
}

TEST(chain_map_test, test_begin_returns_end_when_empty) {
    string_map map(10, 100);
    ASSERT_EQ(map.begin(), map.end());
}

TEST(chain_map_test, test_begin_end_const) {
    const string_map map(10, 100);
    ASSERT_EQ(map.begin(), map.end());
}

TEST(chain_map_test, test_insert_at_iterator_no_collision) {
    int_map map(5, 255);
    ui16 keys[] = {0, 1, 2, 3, 4};
    ui16 values[] = {0, 10, 20, 30, 40};
    P_imi_b r[] = {
            map.insert(0, 0),
            map.insert(1, 10),
            map.insert(2, 20),
            map.insert(3, 30),
            map.insert(4, 40)
    };
    ASSERT_EQ(5, map.size());
    for (ui16 i = 0; i < 5; i++) {
        ASSERT_TRUE(r[i].second());
        ASSERT_EQ(values[i], *r[i].first());
        ASSERT_EQ(values[i], *map.at(keys[i]));
    }
    P_imi_b failed = map.insert(0, 10);
    ASSERT_FALSE(failed.second());
    ASSERT_EQ(0, *failed.first());
    imi it = r[0].first();
    ASSERT_EQ(it, map.begin());
    ++it;
    ASSERT_EQ(*r[1].first(), *it);
    ASSERT_EQ(r[1].first(), it);
    ++it;
    ASSERT_EQ(*r[2].first(), *it);
    ASSERT_EQ(r[2].first(), it);
    ++it;
    ASSERT_EQ(*r[3].first(), *it);
    ASSERT_EQ(r[3].first(), it);
    ++it;
    ASSERT_EQ(*r[4].first(), *it);
    ASSERT_EQ(r[4].first(), it);
    ++it;
    ASSERT_EQ(map.end(), it);
}

TEST(chain_map_test, test_insert_at_iterator_collision_resolution) {
    int_map map(5, 255);
    ui16 keys[] = {
            0, 1, 2, 3, 4,
            5, 6, 7, 8, 9,
            10, 12, 15, 17, 20
    };
    ui16 values[] = {
            0, 10, 20, 30, 40, 50, 60, 70, 80, 90,
            100, 120, 150, 170, 200
    };
    // ceil(2.55 * 5) = 13
    // Map will rehash before inserting 17
    P_imi_b r[15];
    for (ui16 i = 0; i < 15; i++) {
        r[i] = map.insert(keys[i], values[i]);
        ASSERT_TRUE(r[i].second());
        ASSERT_EQ(values[i], *r[i].first());
    }
    for (ui16 i = 0; i < 15; i++) {
        ASSERT_EQ(values[i], *r[i].first());
    }
    ASSERT_EQ(15, map.size());
    imi it = r[14].first();
    ASSERT_EQ(it, map.begin());
    ui16 expected_values_traverse[] = {
            200, 0, 100, 10, 20, 120,
            30, 40, 50, 150, 60, 170, 70,
            80, 90
    };
    ui16 expected_r_traverse[] = {
            14, 0, 10, 1, 2, 11,
            3, 4, 5, 12, 6, 13,
            7, 8, 9
    };
    for (ui16 i = 0; i < 15; i++) {
        ASSERT_EQ(expected_values_traverse[i], *it);
        ASSERT_EQ(expected_values_traverse[i], *r[expected_r_traverse[i]].first());
        ASSERT_EQ(r[expected_r_traverse[i]].first(), it);
        ++it;
    }
    ASSERT_EQ(map.end(), it);
}

TEST(chain_map_test, test_insert_or_assign) {
<<<<<<< HEAD
    string_map map(15, 255);
    string16 a1{"key1"};
    string16 a2{"key2"};
    string16 v1{"value1"};
    string16 v2{"value2"};
    string16 v3{"value3"};
    P_smi_b r1 = map.insert_or_assign(a1, v1);
    P_smi_b r2 = map.insert_or_assign(a2, v2);
    ASSERT_EQ(2, map.size());
    ASSERT_TRUE(r1.second());
    ASSERT_TRUE(r2.second());
    ASSERT_EQ(v1, *map.at(a1));
    ASSERT_EQ(v2, *map.at(a2));
    P_smi_b r3 = map.insert_or_assign(a1, v3);
    ASSERT_EQ(2, map.size());
    ASSERT_FALSE(r3.second());
    ASSERT_EQ(v3, *r3.first());
    ASSERT_EQ(v3, *map.at(a1));
}

TEST(chain_map_test, test_erase_key_nothing) {
    string_map map(15, 255);
    string16 a{"key"};
    ASSERT_FALSE(map.erase(a));
    ASSERT_EQ(0, map.size());
}

TEST(chain_map_test, test_erase_key) {
    string_map map(15, 255);
    string16 a{"key"};
    string16 b{"val"};
    map.insert(a, b);
    ASSERT_EQ(1, map.size());
    ASSERT_TRUE(map.erase(a));
    ASSERT_EQ(0, map.size());
=======
	string_map map(15, 255);
	String16 a1{"key1"};
	String16 a2{"key2"};
	String16 v1{"value1"};
	String16 v2{"value2"};
	String16 v3{"value3"};
	P_smi_b r1 = map.insert_or_assign(a1, v1);
	P_smi_b r2 = map.insert_or_assign(a2, v2);
	ASSERT_EQ(2, map.size());
	ASSERT_TRUE(r1.second());
	ASSERT_TRUE(r2.second());
	ASSERT_EQ(v1, *map.at(a1));
	ASSERT_EQ(v2, *map.at(a2));
	P_smi_b r3 = map.insert_or_assign(a1, v3);
	ASSERT_EQ(2, map.size());
	ASSERT_FALSE(r3.second());
	ASSERT_EQ(v3, *r3.first());
	ASSERT_EQ(v3, *map.at(a1));
}

TEST(chain_map_test, test_erase_key_nothing) {
	string_map map(15, 255);
	String16 a{"key"};
	ASSERT_FALSE(map.erase(a));
	ASSERT_EQ(0, map.size());
}

TEST(chain_map_test, test_erase_key) {
	string_map map(15, 255);
	String16 a{"key"};
	String16 b{"val"};
	map.insert(a, b);
	ASSERT_EQ(1, map.size());
	ASSERT_TRUE(map.erase(a));
	ASSERT_EQ(0, map.size());
>>>>>>> 097ea234
}

TEST(chain_map_test, test_erase_iterator) {
    int_map map(5, 255);
    // 0  1  _  3  _  _
    // 20       33
    // 40
    P_imi_b r0 = map.insert(0, 0);
    P_imi_b r1 = map.insert(1, 1);
    P_imi_b r3 = map.insert(3, 3);
    ASSERT_EQ(3, map.size());
    P_imi_b r20 = map.insert(20, 20);
    P_imi_b r33 = map.insert(33, 33);
    map.insert(40, 40);
    ASSERT_EQ(6, map.size());
    imi it = r1.first();
    map.erase(it);
    ASSERT_EQ(5, map.size());
    ASSERT_EQ(33, *it);
    ASSERT_EQ(it, r33.first());
    map.erase(it);
    ASSERT_EQ(4, map.size());
    ASSERT_EQ(3, *it);
    ASSERT_NE(it, r3.first()); // iterator invalidated by erase
    ASSERT_EQ(*it, *r3.first());
    map.erase(it);
    ASSERT_EQ(3, map.size());
    ASSERT_EQ(map.end(), it);
    ASSERT_EQ(40, *map.at(40));
    ASSERT_EQ(20, *map.at(20));
    ASSERT_EQ(0, *map.at(0));
    ASSERT_EQ(map.end(), map.at(1));
    ASSERT_EQ(map.end(), map.at(3));
    ASSERT_EQ(map.end(), map.at(33));
    it = r20.first();
    map.erase(it);
    ASSERT_EQ(2, map.size());
    ASSERT_EQ(0, *it);
    ASSERT_NE(it, r0.first());
    ASSERT_EQ(0, *r0.first());
    map.erase(it);
    ASSERT_EQ(map.end(), it);
    ASSERT_EQ(1, map.size());
    ASSERT_EQ(40, *map.begin());
}

TEST(chain_map_test, test_contains_access_operator) {
    int_map map(5, 255);
    map[5] = 50;
    map[15] = 150;
    map[0] = 0;
    map[20] = 200;
    map[25] = 250;
    ASSERT_EQ(5, map.size());
    map.insert(3, 30);
    ASSERT_EQ(6, map.size());
    ASSERT_EQ(30, *map.at(3));
    map[3] = 33;
    ASSERT_EQ(6, map.size());
    ASSERT_EQ(33, *map.at(3));
    ASSERT_EQ(50, map[5]);
    ASSERT_EQ(150, map[15]);
    ASSERT_EQ(200, map[20]);
    ASSERT_EQ(250, map[25]);
    ASSERT_TRUE(map.contains(25));
    ASSERT_TRUE(map.contains(15));
    ASSERT_TRUE(map.contains(3));
    ASSERT_FALSE(map.contains(4));
    map[14] = 14;
    ASSERT_FALSE(map.contains(4));
    map[24] = 24;
    ASSERT_FALSE(map.contains(4));
    ASSERT_EQ(8, map.size());
    map[4] = 4;
    ASSERT_TRUE(map.contains(4));
    ASSERT_EQ(9, map.size());
}

TEST(chain_map_test, test_find) {
    int_map map(10, 255);
    map[16] = 1116;
    map[21] = 1211;
    map[71] = 1711;
    ASSERT_EQ(map.end(), map.find(15));
    ASSERT_EQ(map.end(), map.find(0));
    ASSERT_EQ(map.end(), map.find(6));
    ASSERT_EQ(map.end(), map.find(1));
    ASSERT_EQ(1116, *map.find(16));
    ASSERT_EQ(1711, *map.find(71));
    ASSERT_EQ(1211, *map.find(21));
    imi it = map.find(71);
    ++it;
    ASSERT_EQ(1211, *it);
    ++it;
    ASSERT_EQ(1116, *it);
    ++it;
    ASSERT_EQ(map.end(), it);
}

TEST(chain_map_test, test_erase_key_cases) {
    int_map map(10, 255);
    map[6] = 6;
    map[16] = 16;
    map[26] = 26;
    map[46] = 46;
    map[56] = 56;
    map[36] = 36;
    map[4] = 4;
    ui16 k = 14;
    ASSERT_FALSE(map.erase(k));
    k = 36;
    ASSERT_TRUE(map.erase(k));
    k = 26;
    ASSERT_TRUE(map.erase(k));
    k = 66;
    ASSERT_FALSE(map.erase(k));
}<|MERGE_RESOLUTION|>--- conflicted
+++ resolved
@@ -15,7 +15,6 @@
 typedef Pair<smi, bool> P_smi_b;
 
 TEST(chain_map_test, test_chain_map_node) {
-<<<<<<< HEAD
     int_map::node_type node;
     node.m_key = 6;
     node.m_val = 1;
@@ -24,8 +23,8 @@
     ASSERT_EQ(node, *it.m_current);
     ASSERT_EQ(nullptr, it.m_hash_map);
     string_map::node_type snode;
-    snode.m_key = string16{"hello"};
-    snode.m_val = string16{"hello"};
+    snode.m_key = String16{"hello"};
+    snode.m_val = String16{"hello"};
     smi sit(&snode, nullptr);
     ASSERT_EQ(5, sit->length());
     ASSERT_EQ(16, sit->capacity());
@@ -45,51 +44,6 @@
     ASSERT_EQ(7, *it);
     ++it;
     ASSERT_EQ(const_map.end(), it);
-=======
-	int_map::map_node node;
-	node.m_key = 6;
-	node.m_val = 1;
-	imi it(&node, nullptr);
-	ASSERT_EQ(1, *it);
-	ASSERT_EQ(node, *it.m_current);
-	ASSERT_EQ(nullptr, it.m_hash_map);
-	string_map::map_node snode;
-	snode.m_key = String16{"hello"};
-	snode.m_val = String16{"hello"};
-	smi sit(&snode, nullptr);
-	ASSERT_EQ(5, sit->length());
-	ASSERT_EQ(16, sit->capacity());
-}
-
-TEST(chain_map_test, test_const_iterator) {
-	string_map map(10, 100);
-	String16 key1{"key1"};
-	String16 key2{"key2"};
-	String16 key3{"key3"};
-	String16 val1{"val1"};
-	String16 val2{"val2"};
-	String16 val3{"val3"};
-	map[key1] = val1;
-	map[key2] = val2;
-	map[key3] = val3;
-	const string_map const_map = map;
-	ASSERT_EQ(3, const_map.size());
-	ASSERT_EQ(10, const_map.max_size());
-	ASSERT_EQ(100, const_map.max_load());
-	string_map::iterator it = map.begin();
-	string_map::const_iterator const_it = const_map.begin();
-	ASSERT_EQ(*it, *const_it);
-	++it;
-	const_it++;
-	ASSERT_EQ(*it, *const_it);
-	it++;
-	++const_it;
-	ASSERT_EQ(*it, *const_it);
-	++it;
-	++const_it;
-	ASSERT_EQ(map.end(), it);
-	ASSERT_EQ(const_map.end(), const_it);
->>>>>>> 097ea234
 }
 
 TEST(chain_map_test, test_const_node_equals) {
@@ -268,13 +222,12 @@
 }
 
 TEST(chain_map_test, test_insert_or_assign) {
-<<<<<<< HEAD
     string_map map(15, 255);
-    string16 a1{"key1"};
-    string16 a2{"key2"};
-    string16 v1{"value1"};
-    string16 v2{"value2"};
-    string16 v3{"value3"};
+    String16 a1{"key1"};
+    String16 a2{"key2"};
+    String16 v1{"value1"};
+    String16 v2{"value2"};
+    String16 v3{"value3"};
     P_smi_b r1 = map.insert_or_assign(a1, v1);
     P_smi_b r2 = map.insert_or_assign(a2, v2);
     ASSERT_EQ(2, map.size());
@@ -291,56 +244,19 @@
 
 TEST(chain_map_test, test_erase_key_nothing) {
     string_map map(15, 255);
-    string16 a{"key"};
+    String16 a{"key"};
     ASSERT_FALSE(map.erase(a));
     ASSERT_EQ(0, map.size());
 }
 
 TEST(chain_map_test, test_erase_key) {
     string_map map(15, 255);
-    string16 a{"key"};
-    string16 b{"val"};
+    String16 a{"key"};
+    String16 b{"val"};
     map.insert(a, b);
     ASSERT_EQ(1, map.size());
     ASSERT_TRUE(map.erase(a));
     ASSERT_EQ(0, map.size());
-=======
-	string_map map(15, 255);
-	String16 a1{"key1"};
-	String16 a2{"key2"};
-	String16 v1{"value1"};
-	String16 v2{"value2"};
-	String16 v3{"value3"};
-	P_smi_b r1 = map.insert_or_assign(a1, v1);
-	P_smi_b r2 = map.insert_or_assign(a2, v2);
-	ASSERT_EQ(2, map.size());
-	ASSERT_TRUE(r1.second());
-	ASSERT_TRUE(r2.second());
-	ASSERT_EQ(v1, *map.at(a1));
-	ASSERT_EQ(v2, *map.at(a2));
-	P_smi_b r3 = map.insert_or_assign(a1, v3);
-	ASSERT_EQ(2, map.size());
-	ASSERT_FALSE(r3.second());
-	ASSERT_EQ(v3, *r3.first());
-	ASSERT_EQ(v3, *map.at(a1));
-}
-
-TEST(chain_map_test, test_erase_key_nothing) {
-	string_map map(15, 255);
-	String16 a{"key"};
-	ASSERT_FALSE(map.erase(a));
-	ASSERT_EQ(0, map.size());
-}
-
-TEST(chain_map_test, test_erase_key) {
-	string_map map(15, 255);
-	String16 a{"key"};
-	String16 b{"val"};
-	map.insert(a, b);
-	ASSERT_EQ(1, map.size());
-	ASSERT_TRUE(map.erase(a));
-	ASSERT_EQ(0, map.size());
->>>>>>> 097ea234
 }
 
 TEST(chain_map_test, test_erase_iterator) {
