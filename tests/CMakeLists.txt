set(CMAKE_CXX_FLAGS "${CMAKE_CXX_FLAGS} -Wall -Wextra -Waddress -Warray-bounds -Wbuiltin-macro-redefined -Wconversion")
set(CMAKE_CXX_FLAGS "${CMAKE_CXX_FLAGS} -Winit-self -Wnon-virtual-dtor -Woverloaded-virtual")
set(CMAKE_CXX_FLAGS "${CMAKE_CXX_FLAGS} -Wswitch -Wunreachable-code")

set(GTEST_INCLUDE_DIR ${gtest_SOURCE_DIR}/include)
set(WLIB_INCLUDE_DIR ${CMAKE_SOURCE_DIR}/lib/wlib)

include_directories(${GTEST_INCLUDE_DIR})
include_directories(${WLIB_INCLUDE_DIR})

file(GLOB files
<<<<<<< HEAD
        "test.cpp"
        "template_defs.h"
        "stl/*.cpp"
        "fsm/*.cpp"
        "strings/*.cpp")
=======
		"test.cpp"
		"template_defs.h"
		"strings/*.cpp"
		"stl/*.cpp"
		"memory/*.cpp")
>>>>>>> 72f6b5d2

add_executable(tests ${files})
target_link_libraries(tests gtest)
target_link_libraries(tests wlib)
add_dependencies(tests wlib)
add_dependencies(tests gtest)<|MERGE_RESOLUTION|>--- conflicted
+++ resolved
@@ -9,19 +9,12 @@
 include_directories(${WLIB_INCLUDE_DIR})
 
 file(GLOB files
-<<<<<<< HEAD
-        "test.cpp"
-        "template_defs.h"
-        "stl/*.cpp"
-        "fsm/*.cpp"
-        "strings/*.cpp")
-=======
 		"test.cpp"
 		"template_defs.h"
 		"strings/*.cpp"
 		"stl/*.cpp"
+        "fsm/*.cpp"
 		"memory/*.cpp")
->>>>>>> 72f6b5d2
 
 add_executable(tests ${files})
 target_link_libraries(tests gtest)
