#include "gtest/gtest.h"
#include "stl/OpenMap.h"

#include "../template_defs.h"

using namespace wlp;

typedef StaticString<16> string16;
typedef OpenHashMap<string16, string16> string_map;
typedef OpenHashMap<uint16_t, uint16_t> int_map;
typedef int_map::iterator imi;
typedef Pair<imi, bool> P_imi_b;

TEST(open_map_test, test_constructor_parameters) {
    int_map map(15, 61);
    ASSERT_EQ(15, map.capacity());
    ASSERT_EQ(0, map.size());
    ASSERT_EQ(61, map.max_load());
}

TEST(open_map_test, test_constructor_allocator) {
    string_map map(12, 75);
    const Allocator *alloc = map.get_node_allocator();
    size_t expected = sizeof(string_map::node_type);
    ASSERT_EQ(expected, alloc->GetBlockSize());
    ASSERT_EQ(expected * 12, alloc->GetPoolSize());
}

TEST(open_map_test, test_is_empty_on_construct) {
    string_map map(12, 75);
    ASSERT_TRUE(map.empty());
}

TEST(open_map_test, test_begin_returns_end_when_empty) {
    string_map map(12, 75);
    ASSERT_EQ(map.begin(), map.end());
}

TEST(open_map_test, test_begin_end_const_and_non_const) {
    const string_map map(12, 75);
    string_map non_map(12, 75);
    string_map::const_iterator cit = map.begin();
    const string_map::const_iterator cit_end = map.end();
    string_map::const_iterator cit1(cit);
    const string_map::const_iterator cit2(cit_end);
    ASSERT_EQ(cit1, cit2);
    ASSERT_TRUE(cit1 == cit2);
    ASSERT_TRUE(cit2 == cit1);
    cit1 = cit2;
    cit = cit_end;
    ASSERT_EQ(cit1, cit);
    cit = cit1;
    ASSERT_EQ(cit1, cit);
    string_map::iterator it(non_map.end());
    string_map::iterator end = non_map.end();
    it = end;
    ASSERT_EQ(non_map.end(), it);
    ASSERT_EQ(cit, cit_end);
}

TEST(open_map_test, test_at_const) {
    int_map map(10, 75);
    map[7] = 7;
    map[8] = 8;
    map[9] = 9;
    map[17] = 17;
    const int_map const_map(move(map));
    ASSERT_EQ(const_map.end(), const_map.at(10));
    ASSERT_EQ(7, *const_map.at(7));
    ASSERT_EQ(8, *const_map.at(8));
    ASSERT_EQ(9, *const_map.at(9));
    ASSERT_EQ(17, *const_map.at(17));
    ASSERT_EQ(const_map.at(7), const_map.find(7));
    ASSERT_EQ(const_map.at(10), const_map.find(10));
    ASSERT_EQ(const_map.at(9), const_map.find(9));
    int_map::const_iterator it = const_map.begin();
    ASSERT_EQ(17, *it);
    ++it;
    ASSERT_EQ(7, *it);
    it++;
    ASSERT_EQ(8, *it);
}

TEST(open_map_test, test_insert_find_iterate_integer) {
    int_map map(10, 61);
    P_imi_b res1 = map.insert(0, 15);
    P_imi_b res2 = map.insert(1, 20);
    P_imi_b res3 = map.insert(0, 35);
    P_imi_b res4 = map.insert(9, 90);
    P_imi_b res5 = map.insert(20, 100);
    P_imi_b res6 = map.insert(19, 120);
    ASSERT_TRUE(res1.second());
    ASSERT_TRUE(res2.second());
    ASSERT_FALSE(res3.second());
    ASSERT_TRUE(res4.second());
    ASSERT_TRUE(res5.second());
    ASSERT_TRUE(res6.second());
    ASSERT_EQ(15, *res1.first());
    ASSERT_EQ(20, *res2.first());
    ASSERT_EQ(15, *res3.first());
    ASSERT_EQ(90, *res4.first());
    ASSERT_EQ(100, *res5.first());
    ASSERT_EQ(120, *res6.first());
    int_map::iterator it1 = res1.first();
    ++it1;
    ASSERT_EQ(it1, res2.first());
    ASSERT_EQ(20, *it1);
    ++it1;
    ASSERT_EQ(it1, res5.first());
    ASSERT_EQ(100, *it1);
    ++it1;
    ASSERT_EQ(it1, res6.first());
    ASSERT_EQ(120, *it1);
    ++it1;
    ASSERT_EQ(it1, res4.first());
    ASSERT_EQ(90, *it1);
    ++it1;
    ASSERT_EQ(it1, map.end());
    ASSERT_EQ(5, map.size());
    ASSERT_EQ(10, map.capacity());
}

TEST(open_map_test, test_map_iterator_postfix) {
    int_map map(15, 75);
    P_imi_b res1 = map.insert(2, 10);
    map.insert(10, 12);
    imi it = res1.first();
    imi it_post = it++;
    ASSERT_NE(it_post, it);
    ASSERT_EQ(it_post, res1.first());
    ASSERT_EQ(*it_post, 10);
    ASSERT_EQ(*it, 12);
    ++it_post;
    ASSERT_EQ(it_post, it);
    ASSERT_EQ(2, map.size());
}

TEST(open_map_test, test_begin_non_empty) {
    int_map map(15, 75);
    map[5] = 5;
    ASSERT_EQ(5, *map.begin());
    const int_map const_map(move(map));
    ASSERT_EQ(5, *const_map.begin());
}

TEST(open_map_test, test_map_insert_or_assign) {
    int_map map(10, 75);
    P_imi_b res1 = map.insert_or_assign(2, 10);
    P_imi_b res2 = map.insert_or_assign(3, 12);
    P_imi_b res3 = map.insert_or_assign(2, 14);
    ASSERT_TRUE(res1.second());
    ASSERT_TRUE(res2.second());
    ASSERT_FALSE(res3.second());
    ASSERT_EQ(14, *res1.first());
    ASSERT_EQ(12, *res2.first());
    ASSERT_EQ(14, *res3.first());
    ASSERT_EQ(2, map.size());
}

TEST(open_map_test, test_at_returns_value) {
    int_map map(10, 75);
    map.insert(10, 12);
    map.insert(16, 15);
    map.insert(20, 19);
    map.insert(4, 16);
    ASSERT_EQ(4, map.size());
    ASSERT_EQ(12, *map.at(10));
    ASSERT_EQ(15, *map.at(16));
    ASSERT_EQ(19, *map.at(20));
    ASSERT_EQ(16, *map.at(4));
}

TEST(open_map_test, test_at_is_assignable) {
    int_map map(10, 75);
    map.insert(10, 12);
    map.insert(16, 15);
    ASSERT_EQ(15, *map.at(16));
    ASSERT_EQ(12, *map.at(10));
    ASSERT_EQ(2, map.size());
    *map.at(16) = 100;
    *map.at(10) = 101;
    ASSERT_EQ(100, *map.at(16));
    ASSERT_EQ(101, *map.at(10));
    ASSERT_EQ(2, map.size());
}

TEST(open_map_test, test_at_returns_pass_the_end) {
    int_map map(10, 75);
    ASSERT_EQ(map.end(), map.at(4));
}

TEST(open_map_test, test_contains_key) {
    string_map map(10, 75);
    string16 key1{"moshi"};
    string16 key2{"welcome"};
    string16 key3{"never"};
    string16 val1{"someval"};
    string16 val2{"anotherval"};
    string16 val3{"yetanother"};
    ASSERT_TRUE(map.insert(key1, val1).second());
    ASSERT_TRUE(map.insert(key2, val2).second());
    ASSERT_TRUE(map.insert(key3, val3).second());
    ASSERT_TRUE(map.contains(key1));
    ASSERT_TRUE(map.contains(key2));
    ASSERT_TRUE(map.contains(key3));
    ASSERT_EQ(val1, *map.at(key1));
    ASSERT_EQ(val2, *map.at(key2));
    ASSERT_EQ(val3, *map.at(key3));
}

TEST(open_map_test, test_find) {
    int_map map(10, 75);
    P_imi_b r1 = map.insert(1, 10);
    P_imi_b r2 = map.insert(3, 30);
    P_imi_b r3 = map.insert(5, 50);
    P_imi_b r4 = map.insert(7, 70);
    ASSERT_EQ(r1.first(), map.find(1));
    ASSERT_EQ(r2.first(), map.find(3));
    ASSERT_EQ(r3.first(), map.find(5));
    ASSERT_EQ(r4.first(), map.find(7));
}

TEST(open_map_test, test_access_operator) {
    int_map map(10, 75);
    map.insert(5, 100);
    map[5] = 19;
    map[10] = 14;
    map[556] = 9901;
    ASSERT_EQ(19, map[5]);
    ASSERT_EQ(14, map[10]);
    ASSERT_EQ(9901, map[556]);
    ASSERT_FALSE(map.insert(5, 20).second());
    ASSERT_FALSE(map.insert(556, 10).second());
    ASSERT_TRUE(map.contains(10));
}

TEST(open_map_test, test_rehash) {
<<<<<<< HEAD
    int_map map(2, 50);
    map[0] = 0;
    map[1] = 10;
    map[2] = 20;
    map[3] = 30;
    map[4] = 40;
    map[115] = 2115;
    map[226] = 2216;
    map[337] = 2317;
    map[448] = 2418;
    uint16_t keys[] = {0, 1, 2, 3, 4, 115, 226, 337, 448};
    uint16_t values[] = {0, 10, 20, 30, 40, 2115, 2216, 2317, 2418};
    for (uint16_t i = 0; i < 9; i++) {
        ASSERT_TRUE(map.contains(keys[i]));
        ASSERT_EQ(*map.find(keys[i]), values[i]);
    }
=======
	int_map map(2, 50);
	map[0] = 0;
	map[1] = 10;
	map[2] = 20;
	map[3] = 30;
	map[4] = 40;
	map[115] = 2115;
	map[226] = 2216;
	map[337] = 2317;
	map[448] = 2418;
	uint16_t keys[] = {0, 1, 2, 3, 4, 115, 226, 337, 448};
	uint16_t values[] = {0, 10, 20, 30, 40, 2115, 2216, 2317, 2418};
	for (uint16_t i = 0; i < 9; i++) {
		ASSERT_TRUE(map.contains(keys[i]));
		ASSERT_EQ(*map.find(keys[i]), values[i]);
	}
>>>>>>> 39d78138
}<|MERGE_RESOLUTION|>--- conflicted
+++ resolved
@@ -235,24 +235,6 @@
 }
 
 TEST(open_map_test, test_rehash) {
-<<<<<<< HEAD
-    int_map map(2, 50);
-    map[0] = 0;
-    map[1] = 10;
-    map[2] = 20;
-    map[3] = 30;
-    map[4] = 40;
-    map[115] = 2115;
-    map[226] = 2216;
-    map[337] = 2317;
-    map[448] = 2418;
-    uint16_t keys[] = {0, 1, 2, 3, 4, 115, 226, 337, 448};
-    uint16_t values[] = {0, 10, 20, 30, 40, 2115, 2216, 2317, 2418};
-    for (uint16_t i = 0; i < 9; i++) {
-        ASSERT_TRUE(map.contains(keys[i]));
-        ASSERT_EQ(*map.find(keys[i]), values[i]);
-    }
-=======
 	int_map map(2, 50);
 	map[0] = 0;
 	map[1] = 10;
@@ -269,5 +251,4 @@
 		ASSERT_TRUE(map.contains(keys[i]));
 		ASSERT_EQ(*map.find(keys[i]), values[i]);
 	}
->>>>>>> 39d78138
 }