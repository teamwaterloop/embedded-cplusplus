#include "gtest/gtest.h"
#include "strings/StaticString.h"
#include "stl/Hash.h"

#include "../template_defs.h"

using namespace wlp;

TEST(hash_test, test_hash_static_string) {
<<<<<<< HEAD
    Hash<StaticString<8>, uint16_t> hasher = Hash<StaticString<8>, uint16_t>();
    StaticString<8> str1{"darwin"};
    StaticString<8> str2{"darwin"};
    StaticString<8> str3{"hello"};
    ASSERT_EQ(hasher(str1), hasher(str2));
    ASSERT_NE(hasher(str1), hasher(str3));
    ASSERT_NE(hasher(str2), hasher(str3));
=======
	hash<String8, uint16_t> hasher = hash<String8, uint16_t>();
	String8 str1{"darwin"};
	String8 str2{"darwin"};
	String8 str3{"hello"};
	ASSERT_EQ(hasher(str1), hasher(str2));
	ASSERT_NE(hasher(str1), hasher(str3));
	ASSERT_NE(hasher(str2), hasher(str3));
>>>>>>> 097ea234
}

TEST(hash_test, test_hash_string) {
    Hash<char *, uint16_t> hasher = Hash<char *, uint16_t>();
    char str1[] = "drawing";
    char str2[] = "downward";
    char str3[] = "drawing";
    ASSERT_EQ(hasher(str1), hasher(str3));
    ASSERT_NE(hasher(str2), hasher(str1));
    ASSERT_NE(hasher(str2), hasher(str3));
}

TEST(hash_test, test_hash_integer) {
    Hash<uint16_t, uint16_t> hasher = Hash<uint16_t, uint16_t>();
    ASSERT_EQ(4, hasher(4));
    ASSERT_EQ(hasher(10), hasher(10));
    ASSERT_EQ(1556, hasher(1556));
}<|MERGE_RESOLUTION|>--- conflicted
+++ resolved
@@ -7,23 +7,13 @@
 using namespace wlp;
 
 TEST(hash_test, test_hash_static_string) {
-<<<<<<< HEAD
-    Hash<StaticString<8>, uint16_t> hasher = Hash<StaticString<8>, uint16_t>();
-    StaticString<8> str1{"darwin"};
-    StaticString<8> str2{"darwin"};
-    StaticString<8> str3{"hello"};
+    Hash<String8, size_type> hasher = Hash<String8, size_type>();
+    String8 str1{"darwin"};
+    String8 str2{"darwin"};
+    String8 str3{"hello"};
     ASSERT_EQ(hasher(str1), hasher(str2));
     ASSERT_NE(hasher(str1), hasher(str3));
     ASSERT_NE(hasher(str2), hasher(str3));
-=======
-	hash<String8, uint16_t> hasher = hash<String8, uint16_t>();
-	String8 str1{"darwin"};
-	String8 str2{"darwin"};
-	String8 str3{"hello"};
-	ASSERT_EQ(hasher(str1), hasher(str2));
-	ASSERT_NE(hasher(str1), hasher(str3));
-	ASSERT_NE(hasher(str2), hasher(str3));
->>>>>>> 097ea234
 }
 
 TEST(hash_test, test_hash_string) {
