#!/bin/bash
set -e # Exit with nonzero exit code if anything fails

SOURCE_BRANCH="master"
TARGET_BRANCH="gh-pages"
Wlib_BRANCH="library"

# Pull requests and commits to other branches shouldn't try to deploy, just build to verify
#if [ "$TRAVIS_PULL_REQUEST" != "false" -o "$TRAVIS_BRANCH" != "$SOURCE_BRANCH" ]; then
#    echo "Skipping deploy"
#    exit 0
#fi

# Save some useful information
REPO=`git config remote.origin.url`
SSH_REPO=${REPO/https:\/\/github.com\//git@github.com:}
SHA=`git rev-parse --verify HEAD`

echo "Pushing to gh-pages"

# Clone the existing gh-pages for this repo into docs_out
# Create a new empty branch if gh-pages doesn't exist yet (should only happen on first deply)
git clone $REPO docs_out
cd docs_out

git checkout $TARGET_BRANCH || git checkout --orphan $TARGET_BRANCH
cd ..

echo "Removing current files"

# Clean out existing contents
<<<<<<< HEAD
rm -rf docs_out/*

cd docs
=======
rm -rf ../docs_out/*
>>>>>>> 3f8d5392

# Run our compile script
doxygen doxygen.conf

# Move content from html folder
cp -r html/. ../docs_out

# Now let's go have some fun with the cloned repo
cd ../docs_out
git config user.name "Travis CI"
git config user.email "deep.dhill6@gmail.com"

echo "Deploying to gh-pages"

# Commit the "changes", i.e. the new version.
# The delta will show diffs between new and old versions.
git add .
git commit -m "Deploy to GitHub Pages: ${SHA}"

# Get the deploy key by using Travis's stored variables to decrypt deploy_key.enc
ENCRYPTED_KEY_VAR="encrypted_${ENCRYPTION_LABEL}_key"
ENCRYPTED_IV_VAR="encrypted_${ENCRYPTION_LABEL}_iv"
ENCRYPTED_KEY=${!ENCRYPTED_KEY_VAR}
ENCRYPTED_IV=${!ENCRYPTED_IV_VAR}
openssl aes-256-cbc -K $ENCRYPTED_KEY -iv $ENCRYPTED_IV -in ../deploy_key.enc -out deploy_key -d
chmod 600 deploy_key
eval `ssh-agent -s`
ssh-add deploy_key
rm deploy_key

# Now that we're all set up, we can push.
git push $SSH_REPO $TARGET_BRANCH

cd ..

echo "Deployed to gh-pages"

# Clone the existing gh-pages for this repo into docs_out
# Create a new empty branch if gh-pages doesn't exist yet (should only happen on first deply)
git clone $REPO library
cd library
git checkout $Wlib_BRANCH || git checkout --orphan $Wlib_BRANCH
cd ..

# Clean out existing contents and copy new content
rm -rf library/*
cp -r lib/wlib/. library

cd library
git add .
git commit -m "Deploy to Wlib Library: ${SHA}"

git push $SSH_REPO $Wlib_BRANCH

echo "Deployed Wlib library"<|MERGE_RESOLUTION|>--- conflicted
+++ resolved
@@ -29,13 +29,8 @@
 echo "Removing current files"
 
 # Clean out existing contents
-<<<<<<< HEAD
 rm -rf docs_out/*
-
 cd docs
-=======
-rm -rf ../docs_out/*
->>>>>>> 3f8d5392
 
 # Run our compile script
 doxygen doxygen.conf
