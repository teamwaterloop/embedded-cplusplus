--- conflicted
+++ resolved
@@ -1,271 +1,260 @@
-
-/**
- * @file static_string_check.cpp
- * @brief Unit Testing for StaticString class present in Wlib library
- *
- * @author Deep Dhillon
- * @date November 11, 2017
- * @bug No known bugs
- */
-
-#include "gtest/gtest.h"
-#include "strings/StaticString.h"
-
-#include "Types.h"
-#include "../template_defs.h"
-
-<<<<<<< HEAD
-TEST(static_string_tests, constructor_tests) {
-    StaticString<8> string1{"helloooo"};    // text given
-    StaticString<8> string2;                // no text
-    StaticString<8> string3{string1};       // string object given
-=======
-using namespace wlp;
-
-TEST(static_string_test, ctor_test) {
-    String8 string1{"helloooo"};    // text given
-    String8 string2;                // no text
-    String8 string3{string1};       // string object give
-
-    ASSERT_EQ(8, string1.capacity());
-    ASSERT_EQ(8, string2.capacity());
-    ASSERT_EQ(8, string3.capacity());
-
-    ASSERT_EQ(8, string1.length());
-    ASSERT_EQ(0, string2.length());
-    ASSERT_EQ(8, string3.length());
-
-    ASSERT_STREQ("helloooo", string1.c_str());
-    ASSERT_STREQ("", string2.c_str());
-    ASSERT_STREQ("helloooo", string3.c_str());
-}
-
-TEST(static_string_test, add_operators) {
-    String16 string1{"deep"};
-    String16 string2{"bye"};
-    String16 string3{"hi"};
-    String16 string4{"yo"};
-    String16 string5{"yooooooooooooooo"};
-    char char1 = '7';
-    char array1[] = "hell";
-    char array2[] = "123456789";
-
-    // object to object addition
-    ASSERT_STREQ("deepbye", (string1 + string2).c_str());
-    ASSERT_STREQ("deepbyeyoooooooo", (string1 + string2 + string5).c_str());
-
-    // object plus character array addition
-    ASSERT_STREQ( "hibrooooooo", (string3 + "brooooooo").c_str());
-    ASSERT_STREQ("123456789000045b", ("123456789000045" + string2).c_str());
-    ASSERT_STREQ("helldeep", (array1 + string1).c_str());
-    ASSERT_STREQ("deep123456789hel", (string1 + array2 + array1).c_str());
-
-    // individual char
-    ASSERT_STREQ("7deep", (char1 + string1).c_str());
-    ASSERT_STREQ("deep77", (string1 + char1 + char1).c_str());
-    ASSERT_STREQ(string5.c_str(), (string5 + char1).c_str());
-}
-
-TEST(static_string_test, concat_operator) {
-    String16 string1{"deep"};
-    String16 string2{"bye"};
-    String16 string3{"hi"};
-    String16 string4{"yo"};
-    String16 string5{"yooooooooooooooo"};
-    char char1 = '7';
-    char array1[] = "hell";
-    char array2[] = "123456789";
-
-    // object to object append
-    ASSERT_STREQ("deepbye", (string1 += string2).c_str());
-    ASSERT_STREQ("deepbyebyeyo", (string1 += string2 += string4).c_str());
-    ASSERT_STREQ(string5.c_str(), (string5 += string1).c_str());
-
-    // object plus character str
-    ASSERT_STREQ("hibrooooooooooo", (string3 += "brooooooooooo").c_str());
-    ASSERT_STREQ("yo1234567890000", (string4 += "1234567890000").c_str());
-    ASSERT_STREQ("byeyohell", (string2 += array1).c_str());
-    ASSERT_STREQ(string5.c_str(), (string5 += "hhjsdjhs").c_str());
-
-    // individual char
-    ASSERT_STREQ("hibrooooooooooo7", (string3 += char1).c_str());
-    ASSERT_STREQ(string3.c_str(), (string3 += 'd').c_str());
-}
-
-TEST(static_string_test, concat_append_push_back) {
-    String16 string1{"deep"};
-    String16 string2{"bye"};
-    String16 string3{"hi"};
-    String16 string4{"yo"};
-    String16 string5{"yooooooooooooooo"};
-    char char1 = '7';
-    char array1[] = "hell";
-    char array2[] = "123456789";
-
-    // object to object append
-    ASSERT_STREQ("deepbye", (string1.append(string2)).c_str());
-    ASSERT_STREQ("deepbyebyeyo", (string1.append(string2).append(string4)).c_str());
-    ASSERT_STREQ(string5.c_str(), (string5.append(string1)).c_str());
-
-    // object plus character str
-    ASSERT_STREQ("hibrooooooooooo", (string3.append("brooooooooooo")).c_str());
-    ASSERT_STREQ("yo1234567890000", (string4.append("1234567890000")).c_str());
-    ASSERT_STREQ("byehell", (string2.append(array1)).c_str());
-    ASSERT_STREQ(string5.c_str(), (string5.append("hhjsdjhs")).c_str());
-
-    // individual char
-    ASSERT_STREQ("hibrooooooooooo7", (string3.push_back(char1)).c_str());
-    ASSERT_STREQ(string3.c_str(), (string3.push_back('d')).c_str());
-}
-
-TEST(static_string_test, equal_to_operator) {
-    String16 string1{"deep"};
-    String16 string2{"bye"};
-    String16 string3{"hi"};
-    String16 string4{"y"};
-
-    ASSERT_FALSE(string1 == string2);
-    ASSERT_TRUE(string1 == string1);
-    ASSERT_TRUE(string1 == "deep");
-    ASSERT_TRUE(string4 == 'y');
-    ASSERT_TRUE("deep" == string1);
-    ASSERT_TRUE('y' == string4);
-}
-
-TEST(static_string_test, compare_methods) {
-    String16 string1{"deep"};
-    String16 string2{"bye"};
-    String16 string3{"hi"};
-    String16 string4{"y"};
-    String16 string5{"ye"};
->>>>>>> 097ea234
-
-    ASSERT_LT(string1.compare(string4), 0);
-    ASSERT_GT(string3.compare(string2), 0);
-    ASSERT_LT(string4.compare(string5), 0);
-    ASSERT_EQ(string1.compare(string1), 0);
-    ASSERT_GT(string1.compare("dee"), 0);
-    ASSERT_GT(string2.compare('a'), 0);
-}
-
-TEST(static_string_test, access_chars) {
-    const String16 string1{"deep"};
-    const String16 string2{"bye"};
-    String16 string3{"hi"};
-    String16 string4{"y"};
-
-    ASSERT_TRUE(string1[0] == 'd');
-    ASSERT_TRUE(string1[4] == 'p');
-    ASSERT_TRUE(string3[1] == 'i');
-    ASSERT_TRUE(string3[3] == 'i');
-    ASSERT_TRUE(string2[2] == 'e');
-
-    ASSERT_TRUE(string1.at(0) == 'd');
-    ASSERT_TRUE(string1.at(7) == 'p');
-    ASSERT_TRUE(string4.at(6) == 'y');
-    ASSERT_FALSE(string3.at(1) == 'd');
-
-    ASSERT_TRUE(string1.front() == 'd');
-    ASSERT_TRUE(string2.front() == 'b');
-    ASSERT_TRUE(string3.front() == 'h');
-    ASSERT_TRUE(string4.front() == 'y');
-
-    ASSERT_TRUE(string1.back() == 'p');
-    ASSERT_TRUE(string2.back() == 'e');
-    ASSERT_TRUE(string3.back() == 'i');
-    ASSERT_TRUE(string4.back() == 'y');
-}
-
-TEST(static_string_test, clear_string) {
-    String8 string1{"deep"};
-    String8 string2{"bye"};
-    String8 string3{"hi"};
-    String8 string4{"y"};
-
-    string1.clear();
-    string2.clear();
-    string3.clear();
-    string4.clear();
-
-    ASSERT_EQ(0, string1.length());
-    ASSERT_EQ(0, string2.length());
-    ASSERT_EQ(0, string3.length());
-    ASSERT_EQ(0, string4.length());
-
-    ASSERT_EQ(8, string1.capacity());
-    ASSERT_EQ(8, string2.capacity());
-    ASSERT_EQ(8, string3.capacity());
-    ASSERT_EQ(8, string4.capacity());
-
-    ASSERT_STREQ("", string1.c_str());
-    ASSERT_STREQ("", string2.c_str());
-    ASSERT_STREQ("", string3.c_str());
-    ASSERT_STREQ("", string4.c_str());
-}
-
-TEST(static_string_test, assign_operator) {
-    String16 string1{"deep"};
-    String16 string2{"bye"};
-    String16 string3{"hi"};
-    String16 string4{"y"};
-
-    string1 = string4;
-    string2 = "deep2";
-    string3 = 'c';
-
-    ASSERT_STREQ(string4.c_str(), string1.c_str());
-    ASSERT_STREQ("deep2", string2.c_str());
-    ASSERT_STREQ("c", string3.c_str());
-    ASSERT_STRNE("d", string4.c_str());
-}
-
-TEST(static_string_test, erase_popBack){
-    String16 string1{"deep"};
-    String16 string2{"bye"};
-    String16 string3{"hi"};
-    String16 string4{"y"};
-
-    string1.erase(2);
-    ASSERT_EQ(3, string1.length());
-    ASSERT_EQ(16, string1.capacity());
-    ASSERT_STREQ("dep", string1.c_str());
-
-    string1.erase();
-    ASSERT_EQ(2, string1.length());
-    ASSERT_STREQ("ep", string1.c_str());
-
-    string2.erase(0).erase(1);
-    ASSERT_EQ(1, string2.length());
-    ASSERT_STREQ("y", string2.c_str());
-
-    string2.erase(5);
-    ASSERT_EQ(1, string2.length());
-    ASSERT_STREQ("y", string2.c_str());
-
-    string2.erase().erase();
-    ASSERT_EQ(0, string2.length());
-    ASSERT_STREQ("", string2.c_str());
-
-    string3.pop_back();
-    string4.pop_back();
-    ASSERT_EQ(1, string3.length());
-    ASSERT_STREQ("h", string3.c_str());
-    ASSERT_EQ(0, string4.length());
-    ASSERT_STREQ("", string4.c_str());
-
-    string4.pop_back();
-    ASSERT_EQ(0, string4.length());
-    ASSERT_STREQ("", string4.c_str());
-}
-
-TEST(static_string_test, substring) {
-    String16 string1{"deep"};
-    String16 string2;
-
-    ASSERT_STREQ("de", string1.substr(0, 2).c_str());
-    ASSERT_STREQ("deep", string1.substr(0, 4).c_str());
-    ASSERT_STREQ("e", string1.substr(2, 1).c_str());
-    ASSERT_STREQ("", string2.substr(0, 5).c_str());
-    ASSERT_STREQ("deep", string1.substr(15, 2).c_str());
-    ASSERT_STREQ("ep", string1.substr(2, 8).c_str());
-}
+
+/**
+ * @file static_string_check.cpp
+ * @brief Unit Testing for StaticString class present in Wlib library
+ *
+ * @author Deep Dhillon
+ * @date November 11, 2017
+ * @bug No known bugs
+ */
+
+#include "gtest/gtest.h"
+
+#include "Types.h"
+
+using namespace wlp;
+
+TEST(static_string_test, ctor_test) {
+    String8 string1{"helloooo"};    // text given
+    String8 string2;                // no text
+    String8 string3{string1};       // string object give
+
+    ASSERT_EQ(8, string1.capacity());
+    ASSERT_EQ(8, string2.capacity());
+    ASSERT_EQ(8, string3.capacity());
+
+    ASSERT_EQ(8, string1.length());
+    ASSERT_EQ(0, string2.length());
+    ASSERT_EQ(8, string3.length());
+
+    ASSERT_STREQ("helloooo", string1.c_str());
+    ASSERT_STREQ("", string2.c_str());
+    ASSERT_STREQ("helloooo", string3.c_str());
+}
+
+TEST(static_string_test, add_operators) {
+    String16 string1{"deep"};
+    String16 string2{"bye"};
+    String16 string3{"hi"};
+    String16 string4{"yo"};
+    String16 string5{"yooooooooooooooo"};
+    char char1 = '7';
+    char array1[] = "hell";
+    char array2[] = "123456789";
+
+    // object to object addition
+    ASSERT_STREQ("deepbye", (string1 + string2).c_str());
+    ASSERT_STREQ("deepbyeyoooooooo", (string1 + string2 + string5).c_str());
+
+    // object plus character array addition
+    ASSERT_STREQ( "hibrooooooo", (string3 + "brooooooo").c_str());
+    ASSERT_STREQ("123456789000045b", ("123456789000045" + string2).c_str());
+    ASSERT_STREQ("helldeep", (array1 + string1).c_str());
+    ASSERT_STREQ("deep123456789hel", (string1 + array2 + array1).c_str());
+
+    // individual char
+    ASSERT_STREQ("7deep", (char1 + string1).c_str());
+    ASSERT_STREQ("deep77", (string1 + char1 + char1).c_str());
+    ASSERT_STREQ(string5.c_str(), (string5 + char1).c_str());
+}
+
+TEST(static_string_test, concat_operator) {
+    String16 string1{"deep"};
+    String16 string2{"bye"};
+    String16 string3{"hi"};
+    String16 string4{"yo"};
+    String16 string5{"yooooooooooooooo"};
+    char char1 = '7';
+    char array1[] = "hell";
+
+    // object to object append
+    ASSERT_STREQ("deepbye", (string1 += string2).c_str());
+    ASSERT_STREQ("deepbyebyeyo", (string1 += string2 += string4).c_str());
+    ASSERT_STREQ(string5.c_str(), (string5 += string1).c_str());
+
+    // object plus character str
+    ASSERT_STREQ("hibrooooooooooo", (string3 += "brooooooooooo").c_str());
+    ASSERT_STREQ("yo1234567890000", (string4 += "1234567890000").c_str());
+    ASSERT_STREQ("byeyohell", (string2 += array1).c_str());
+    ASSERT_STREQ(string5.c_str(), (string5 += "hhjsdjhs").c_str());
+
+    // individual char
+    ASSERT_STREQ("hibrooooooooooo7", (string3 += char1).c_str());
+    ASSERT_STREQ(string3.c_str(), (string3 += 'd').c_str());
+}
+
+TEST(static_string_test, concat_append_push_back) {
+    String16 string1{"deep"};
+    String16 string2{"bye"};
+    String16 string3{"hi"};
+    String16 string4{"yo"};
+    String16 string5{"yooooooooooooooo"};
+    char char1 = '7';
+    char array1[] = "hell";
+
+    // object to object append
+    ASSERT_STREQ("deepbye", (string1.append(string2)).c_str());
+    ASSERT_STREQ("deepbyebyeyo", (string1.append(string2).append(string4)).c_str());
+    ASSERT_STREQ(string5.c_str(), (string5.append(string1)).c_str());
+
+    // object plus character str
+    ASSERT_STREQ("hibrooooooooooo", (string3.append("brooooooooooo")).c_str());
+    ASSERT_STREQ("yo1234567890000", (string4.append("1234567890000")).c_str());
+    ASSERT_STREQ("byehell", (string2.append(array1)).c_str());
+    ASSERT_STREQ(string5.c_str(), (string5.append("hhjsdjhs")).c_str());
+
+    // individual char
+    ASSERT_STREQ("hibrooooooooooo7", (string3.push_back(char1)).c_str());
+    ASSERT_STREQ(string3.c_str(), (string3.push_back('d')).c_str());
+}
+
+TEST(static_string_test, equal_to_operator) {
+    String16 string1{"deep"};
+    String16 string2{"bye"};
+    String16 string3{"hi"};
+    String16 string4{"y"};
+
+    ASSERT_FALSE(string1 == string2);
+    ASSERT_TRUE(string1 == string1);
+    ASSERT_TRUE(string1 == "deep");
+    ASSERT_TRUE(string4 == 'y');
+    ASSERT_TRUE("deep" == string1);
+    ASSERT_TRUE('y' == string4);
+}
+
+TEST(static_string_test, compare_methods) {
+    String16 string1{"deep"};
+    String16 string2{"bye"};
+    String16 string3{"hi"};
+    String16 string4{"y"};
+    String16 string5{"ye"};
+
+    ASSERT_LT(string1.compare(string4), 0);
+    ASSERT_GT(string3.compare(string2), 0);
+    ASSERT_LT(string4.compare(string5), 0);
+    ASSERT_EQ(string1.compare(string1), 0);
+    ASSERT_GT(string1.compare("dee"), 0);
+    ASSERT_GT(string2.compare('a'), 0);
+}
+
+TEST(static_string_test, access_chars) {
+    const String16 string1{"deep"};
+    const String16 string2{"bye"};
+    String16 string3{"hi"};
+    String16 string4{"y"};
+
+    ASSERT_TRUE(string1[0] == 'd');
+    ASSERT_TRUE(string1[4] == 'p');
+    ASSERT_TRUE(string3[1] == 'i');
+    ASSERT_TRUE(string3[3] == 'i');
+    ASSERT_TRUE(string2[2] == 'e');
+
+    ASSERT_TRUE(string1.at(0) == 'd');
+    ASSERT_TRUE(string1.at(7) == 'p');
+    ASSERT_TRUE(string4.at(6) == 'y');
+    ASSERT_FALSE(string3.at(1) == 'd');
+
+    ASSERT_TRUE(string1.front() == 'd');
+    ASSERT_TRUE(string2.front() == 'b');
+    ASSERT_TRUE(string3.front() == 'h');
+    ASSERT_TRUE(string4.front() == 'y');
+
+    ASSERT_TRUE(string1.back() == 'p');
+    ASSERT_TRUE(string2.back() == 'e');
+    ASSERT_TRUE(string3.back() == 'i');
+    ASSERT_TRUE(string4.back() == 'y');
+}
+
+TEST(static_string_test, clear_string) {
+    String8 string1{"deep"};
+    String8 string2{"bye"};
+    String8 string3{"hi"};
+    String8 string4{"y"};
+
+    string1.clear();
+    string2.clear();
+    string3.clear();
+    string4.clear();
+
+    ASSERT_EQ(0, string1.length());
+    ASSERT_EQ(0, string2.length());
+    ASSERT_EQ(0, string3.length());
+    ASSERT_EQ(0, string4.length());
+
+    ASSERT_EQ(8, string1.capacity());
+    ASSERT_EQ(8, string2.capacity());
+    ASSERT_EQ(8, string3.capacity());
+    ASSERT_EQ(8, string4.capacity());
+
+    ASSERT_STREQ("", string1.c_str());
+    ASSERT_STREQ("", string2.c_str());
+    ASSERT_STREQ("", string3.c_str());
+    ASSERT_STREQ("", string4.c_str());
+}
+
+TEST(static_string_test, assign_operator) {
+    String16 string1{"deep"};
+    String16 string2{"bye"};
+    String16 string3{"hi"};
+    String16 string4{"y"};
+
+    string1 = string4;
+    string2 = "deep2";
+    string3 = 'c';
+
+    ASSERT_STREQ(string4.c_str(), string1.c_str());
+    ASSERT_STREQ("deep2", string2.c_str());
+    ASSERT_STREQ("c", string3.c_str());
+    ASSERT_STRNE("d", string4.c_str());
+}
+
+TEST(static_string_test, erase_popBack){
+    String16 string1{"deep"};
+    String16 string2{"bye"};
+    String16 string3{"hi"};
+    String16 string4{"y"};
+
+    string1.erase(2);
+    ASSERT_EQ(3, string1.length());
+    ASSERT_EQ(16, string1.capacity());
+    ASSERT_STREQ("dep", string1.c_str());
+
+    string1.erase();
+    ASSERT_EQ(2, string1.length());
+    ASSERT_STREQ("ep", string1.c_str());
+
+    string2.erase(0).erase(1);
+    ASSERT_EQ(1, string2.length());
+    ASSERT_STREQ("y", string2.c_str());
+
+    string2.erase(5);
+    ASSERT_EQ(1, string2.length());
+    ASSERT_STREQ("y", string2.c_str());
+
+    string2.erase().erase();
+    ASSERT_EQ(0, string2.length());
+    ASSERT_STREQ("", string2.c_str());
+
+    string3.pop_back();
+    string4.pop_back();
+    ASSERT_EQ(1, string3.length());
+    ASSERT_STREQ("h", string3.c_str());
+    ASSERT_EQ(0, string4.length());
+    ASSERT_STREQ("", string4.c_str());
+
+    string4.pop_back();
+    ASSERT_EQ(0, string4.length());
+    ASSERT_STREQ("", string4.c_str());
+}
+
+TEST(static_string_test, substring) {
+    String16 string1{"deep"};
+    String16 string2;
+
+    ASSERT_STREQ("de", string1.substr(0, 2).c_str());
+    ASSERT_STREQ("deep", string1.substr(0, 4).c_str());
+    ASSERT_STREQ("e", string1.substr(2, 1).c_str());
+    ASSERT_STREQ("", string2.substr(0, 5).c_str());
+    ASSERT_STREQ("deep", string1.substr(15, 2).c_str());
+    ASSERT_STREQ("ep", string1.substr(2, 8).c_str());
+}