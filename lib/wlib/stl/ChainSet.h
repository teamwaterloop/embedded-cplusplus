/**
 * @file ChainSet.h
 * @brief Hash set implementation.
 *
 * Set implementation using a separately chained
 * hash map as the backing structure.
 *
 * @author Jeff Niu
 * @date November 4, 2017
 * @bug No known bugs
 */

#ifndef EMBEDDEDCPLUSPLUS_CHAINSET_H
#define EMBEDDEDCPLUSPLUS_CHAINSET_H

#include "ChainMap.h"
#include "Equal.h"
#include "Hash.h"

namespace wlp {

    /**
     * Hash set implementation using separate chaining. This implementation
     * supports removal operations, unlike the open addressed set.
     * @tparam Key   the element type
     * @tparam Hash  the hash function
     * @tparam Equal the equality function
     */
    template<class Key,
            class Hash = Hash<Key, uint16_t>,
            class Equal = Equal<Key>>
    class ChainHashSet {
    public:
        typedef ChainHashSet<Key, Hash, Equal> set_type;
<<<<<<< HEAD
        typedef ChainHashMap<Key, Key, Hash, Equal> table_type;
        typedef ChainHashMapIterator<Key, Key, Hash, Equal> iterator;
        typedef ChainHashMapConstIterator<Key, Key, Hash, Equal> const_iterator;
        typedef typename table_type::size_type size_type;
        typedef typename table_type::percent_type percent_type;
        typedef typename table_type::key_type key_type;
=======
        typedef ChainHashMap<Key, Key, Hash, Equal> map_type;
        typedef typename ChainHashMap<Key, Key, Hash, Equal>::iterator iterator;
        typedef typename ChainHashMap<Key, Key, Hash, Equal>::const_iterator const_iterator;
        typedef typename map_type::size_type size_type;
        typedef typename map_type::percent_type percent_type;
        typedef typename map_type::key_type key_type;
>>>>>>> f8bbf1fe

    private:
        table_type m_hash_map;

    public:
        /**
         * Construct a chained hash set, which creates
         * the backing chain hash map instance.
         * @param n        the initial size of the backing array
         * @param max_load the maximum load factor before rehash
         */
        explicit ChainHashSet(
                size_type n = 12,
                percent_type max_load = 75)
                : m_hash_map(n, max_load) {
        }

        /**
         * Disable copy constructor.
         */
        ChainHashSet(const set_type &) = delete;

        /**
         * Move constructor.
         *
         * @param set hash set to move
         */
        ChainHashSet(set_type &&set)
                : m_hash_map(move(set.m_hash_map)) {
        }

        /**
         * @return the current number of elements in the set
         */
        size_type size() const {
            return m_hash_map.size();
        }

        /**
         * @return the size of the backing array
         */
        size_type capacity() const {
            return m_hash_map.capacity();
        }

        /**
         * @return the maximum load factor
         */
        percent_type max_load() const {
            return m_hash_map.max_load();
        }

        /**
         * @return whether the hash map is empty
         */
        bool empty() const {
            return m_hash_map.empty();
        }

        /**
         * @return a pointer to the backing hash map
         */
        const table_type *get_backing_table() const {
            return &m_hash_map;
        }

        /**
         * An iterator instance to the beginning of the hash set.
         * The iterator order of the set is not guaranteed to
         * be in any particular order.
         * @return iterator to the first element, or @code end @endcode
         * if the set is empty
         */
        iterator begin() {
            return m_hash_map.begin();
        }

        /**
         * A pass-the-end iterator instance. This iterator means
         * that an iterator has read past the end of the set
         * and has become invalid.
         * @return a pass-the-end iterator
         */
        iterator end() {
            return m_hash_map.end();
        }

        /**
         * @return a constant iterator to the first element
         */
        const_iterator begin() const {
            return m_hash_map.begin();
        }

        /**
         * @return a constant pass-the-end iterator
         */
        const_iterator end() const {
            return m_hash_map.end();
        }

        /**
         * Empty the elements in the set, such that its
         * size is now zero.
         */
        void clear() noexcept {
            m_hash_map.clear();
        }

        /**
         * Insert an element into the set. This function
         * returns a pair consistent of the iterator to the
         * element that was inserted or to the element that
         * prevented insertion. The second boolean value indicates
         * whether insertion took place.
         * @param key the element to insert
         * @return a pair of an iterator and boolean
         */
        template<typename K>
        Pair<iterator, bool> insert(K &&key) {
            return m_hash_map.insert(forward<K>(key), forward<K>(key));
        };

        /**
         * Check if an element is in the set.
         * @param key element whose existence to check
         * @return true if the element is contained in the set
         */
        bool contains(const key_type &key) const {
            return m_hash_map.contains(key);
        }

        /**
         * Obtain an iterator to an element in the set.
         * @param key the element to find
         * @return iterator to the element or pass-the-end
         * if the element is not in the set
         */
        iterator find(const key_type &key) {
            return m_hash_map.find(key);
        }

        /**
         * Obtain a const iterator to an element in the set
         * @param key the element to find
         * @return const iterator to the element or pass-the-end
         * if the element is not in the set
         */
        const_iterator find(const key_type &key) const {
            return m_hash_map.find(key);
        }

        /**
         * Erase an element pointed to be an iterator.
         * This function will move the provided iterator
         * to the next element and return a copy of
         * that iterator.
         * @param pos the iterator whose element to erase
         * @return an iterator to the next element, or
         * pass the end if the iteration has reached the end
         */
        iterator erase(const iterator &pos) {
            return m_hash_map.erase(pos);
        }

        /**
         * Remove a value from the set.
         * @param key the value to remove
         * @return true if the value was removed,
         * false if the value was never in the set
         */
        bool erase(const key_type &key) {
            return m_hash_map.erase(key);
        }

        /**
         * Disable copy assignment.
         *
         * @return reference to this set
         */
        set_type &operator=(const set_type &) = delete;

        /**
         * Move assignment operator.
         *
         * @param set hash set to move
         * @return reference to this set
         */
        set_type &operator=(set_type &&set) {
            m_hash_map = move(set.m_hash_map);
            return *this;
        }
    };

}

#endif //EMBEDDEDCPLUSPLUS_CHAINSET_H<|MERGE_RESOLUTION|>--- conflicted
+++ resolved
@@ -32,21 +32,12 @@
     class ChainHashSet {
     public:
         typedef ChainHashSet<Key, Hash, Equal> set_type;
-<<<<<<< HEAD
         typedef ChainHashMap<Key, Key, Hash, Equal> table_type;
-        typedef ChainHashMapIterator<Key, Key, Hash, Equal> iterator;
-        typedef ChainHashMapConstIterator<Key, Key, Hash, Equal> const_iterator;
+        typedef typename ChainHashMap<Key, Key, Hash, Equal>::iterator iterator;
+        typedef typename ChainHashMap<Key, Key, Hash, Equal>::const_iterator const_iterator;
         typedef typename table_type::size_type size_type;
         typedef typename table_type::percent_type percent_type;
         typedef typename table_type::key_type key_type;
-=======
-        typedef ChainHashMap<Key, Key, Hash, Equal> map_type;
-        typedef typename ChainHashMap<Key, Key, Hash, Equal>::iterator iterator;
-        typedef typename ChainHashMap<Key, Key, Hash, Equal>::const_iterator const_iterator;
-        typedef typename map_type::size_type size_type;
-        typedef typename map_type::percent_type percent_type;
-        typedef typename map_type::key_type key_type;
->>>>>>> f8bbf1fe
 
     private:
         table_type m_hash_map;
