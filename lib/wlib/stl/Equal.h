/**
 * @file Map.h
 * @brief Tests for equality for basic data types.
 *
 * @author Jeff Niu
 * @date November 1, 2017
 * @bug No known bugs
 */

#ifndef CORE_STL_EQUAL_H
#define CORE_STL_EQUAL_H

<<<<<<< HEAD
#include <stdint.h>

#include "../Wlib.h"

#include "../strings/StaticString.h"
=======
#include "Types.h"
#include "WlibConfig.h"
#include "strings/StaticString.h"
>>>>>>> 097ea234

namespace wlp {

    /**
     * The equality function type returns whether
     * two key-type values are to be considered equal.
     * @tparam Key key type
     */
    template<class Key>
    struct Equal {
        bool operator()(const Key &key1, const Key &key2) const {
            return key1 == key2;
        }
    };

    template<uint16_t tSize>
    inline bool static_string_equals(const StaticString<tSize> &str1, const StaticString<tSize> &str2) {
        if (str1.length() != str2.length()) {
            return false;
        }
        for (size_type i = 0; i < str1.length(); ++i) {
            if (str1[i] != str2[i]) {
                return false;
            }
        }
        return true;
    }

    inline bool string_equals(const char *&str1, const char *&str2) {
        for (; *str1 && *str2; ++str1, ++str2) {
            if (*str1 != *str2) {
                return false;
            }
        }
        return *str1 == *str2;
    }

    template<uint16_t tSize>
    struct Equal<StaticString<tSize>> {
        bool operator()(const StaticString<tSize> &key1, const StaticString<tSize> &key2) const {
            return static_string_equals(key1, key2);
        }
    };

    template<uint16_t tSize>
    struct Equal<const StaticString<tSize>> {
        bool operator()(const StaticString<tSize> &key1, const StaticString<tSize> &key2) const {
            return static_string_equals(key1, key2);
        }
    };

    template<>
    struct Equal<char *> {
        bool operator()(const char *key1, const char *key2) const {
            return string_equals(key1, key2);
        }
    };

    template<>
    struct Equal<const char *> {
        bool operator()(const char *key1, const char *key2) const {
            return string_equals(key1, key2);
        }
    };

}

#endif //CORE_STL_EQUAL_H<|MERGE_RESOLUTION|>--- conflicted
+++ resolved
@@ -10,17 +10,9 @@
 #ifndef CORE_STL_EQUAL_H
 #define CORE_STL_EQUAL_H
 
-<<<<<<< HEAD
-#include <stdint.h>
-
-#include "../Wlib.h"
+#include "../Types.h"
 
 #include "../strings/StaticString.h"
-=======
-#include "Types.h"
-#include "WlibConfig.h"
-#include "strings/StaticString.h"
->>>>>>> 097ea234
 
 namespace wlp {
 
