--- conflicted
+++ resolved
@@ -14,18 +14,11 @@
 #ifndef CORE_STL_HASH_H
 #define CORE_STL_HASH_H
 
-<<<<<<< HEAD
-#include <stdint.h>
-
+#include "../Types.h"
 #include "../Wlib.h"
+#include "../WlibConfig.h"
 
 #include "../strings/StaticString.h"
-=======
-#include "Types.h"
-#include "Wlib.h"
-#include "WlibConfig.h"
-#include "strings/StaticString.h"
->>>>>>> 097ea234
 
 namespace wlp {
 
@@ -43,13 +36,8 @@
     template<class IntType, uint16_t tSize>
     inline IntType hash_static_string(StaticString<tSize> &static_string) {
         IntType h = 0;
-<<<<<<< HEAD
-        for (uint16_t pos = 0; pos < static_string.length(); ++pos) {
+        for (size_type pos = 0; pos < static_string.length(); ++pos) {
             h = (IntType) (MUL_127(h) + static_string[pos]);
-=======
-        for (size_type pos = 0; pos < static_string.length(); ++pos) {
-            h = MUL_127(h) + static_string[pos];
->>>>>>> 097ea234
         }
         return h;
     };
